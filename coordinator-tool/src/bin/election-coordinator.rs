//! A tool for the election coordinator to gather data from the chain, and to
//! coordinate finalization of the election.

use anyhow::Context;
use clap::Parser;
use concordium_governance_committee_election as contract;
use concordium_rust_sdk::{
    base::transactions,
    common::types::TransactionTime,
    contract_client::{self, ViewError},
    indexer,
    smart_contracts::common::{
        self as concordium_std, AccountAddress, Amount, OwnedEntrypointName,
    },
    types::{
        hashes::TransactionHash,
        queries::BlockInfo,
        smart_contracts::{OwnedContractName, WasmModule},
        AbsoluteBlockHeight, AccountAddressEq, AccountIndex, AccountTransactionEffects,
        BlockItemSummaryDetails, ContractAddress, WalletAccount,
    },
    v2::{self as sdk, BlockIdentifier},
};
use concordium_std::schema::SchemaType;
use contract::GuardiansState;
use eg::{
    ballot::BallotEncrypted,
    election_manifest::{ContestIndex, ElectionManifest},
    election_parameters::ElectionParameters,
    election_record::PreVotingData,
    guardian::GuardianIndex,
    guardian_public_key::GuardianPublicKey,
    verifiable_decryption::VerifiableDecryption,
};
use election_common::{
    ByteConvert, ElectionEncryptedTally, GuardianDecryptionProofResponseShares,
    GuardianDecryptionShares,
};
<<<<<<< HEAD
=======
use election_common::{decode, encode};
>>>>>>> 99ebad14
use futures::TryStreamExt;
use indicatif::{ProgressBar, ProgressStyle};
use sha2::Digest as _;
use std::collections::{BTreeMap, BTreeSet};

/// Command line configuration of the application.
#[derive(Debug, clap::Parser)]
#[command(author, version, about)]
struct Args {
    /// The node used for querying
    #[arg(
        long = "node",
        help = "The node endpoint.",
        default_value = "http://localhost:20001",
        global = true
    )]
    node_endpoint: concordium_rust_sdk::v2::Endpoint,
    #[command(subcommand)]
    command:       Command,
}

/// Command line flags.
#[derive(clap::Parser, Debug)]
struct NewElectionArgs {
    #[clap(
        long = "admin",
        help = "Path to the file containing the Concordium account keys exported from the wallet. \
                This will be the admin account of the election."
    )]
    admin:             std::path::PathBuf,
    #[clap(
        long = "module",
        help = "Path of the Concordium smart contract module."
    )]
    module:            std::path::PathBuf,
    #[arg(
        long = "base-url",
        help = "Base url where the election data is accessible. This is recorded in the contract."
    )]
    base_url:          url::Url,
    #[arg(
        long = "election-start",
        help = "The start time of the election. The format is ISO-8601, e.g. 2024-01-23T12:13:14Z."
    )]
    election_start:    chrono::DateTime<chrono::Utc>,
    #[arg(
        long = "election-end",
        help = "The end time of the election. The format is ISO-8601, e.g. 2024-01-23T12:13:14Z."
    )]
    election_end:      chrono::DateTime<chrono::Utc>,
    #[arg(
        long = "delegation-string",
        help = "The string to identify vote delegations."
    )]
    delegation_string: String,
    #[arg(long = "guardian", help = "The account addresses of guardians..")]
    guardians:         Vec<AccountAddress>,
    #[arg(
        long = "threshold",
        help = "Threshold for the number of guardians needed."
    )]
    threshold:         u32,
    #[arg(
        long = "candidate",
        help = "The URL to candidates metadata. The order matters."
    )]
    candidates:        Vec<url::Url>,
    #[clap(
        long = "manifest-out",
        help = "Path where the election manifest file will be written."
    )]
    manifest_file:     std::path::PathBuf,
    #[clap(
        long = "parameters-out",
        help = "Path where election parameters will be output."
    )]
    parameters_file:   std::path::PathBuf,
    #[clap(
        long = "voters-file",
        help = "Path to the file with a list of eligible accounts with their weights."
    )]
    voters_file:       std::path::PathBuf,
}

#[derive(Debug, clap::Subcommand)]
enum Command {
    /// Create a new smart contract instance, together with election parameters.
    #[command(name = "new-election")]
    NewElection(Box<NewElectionArgs>),
    /// For each account compute the average amount of CCD held
    /// during the period.
    #[command(name = "initial-weights")]
    InitialWeights(RangeWithOutput),
    /// Look for delegations of the vote during the election period.
    #[command(name = "final-weights")]
    FinalWeights {
        #[arg(
            long = "out",
            help = "File to output auxiliary data into. For each account there is a list of \
                    delegators for that account. This is different from the final weights file \
                    which contains only the summary."
        )]
        out:             Option<std::path::PathBuf>,
        #[arg(
            long = "contract",
            help = "Address of the election contract in the format <index, subindex>."
        )]
        contract:        ContractAddress,
        #[arg(long = "initial-weights", help = "The CSV file with initial weights.")]
        initial_weights: std::path::PathBuf,
        #[arg(
            long = "final-weights",
            help = "Location where to write the final weights."
        )]
        final_weights:   std::path::PathBuf,
    },
    /// Tally all the votes.
    #[command(name = "tally")]
    Tally(#[clap(flatten)] TallyArgs),
    /// Compute and optionally post the final result of the election in the
    /// contract.
    FinalResult {
        #[arg(
            long = "contract",
            help = "Address of the election contract in the format <index, subindex>"
        )]
        contract:    ContractAddress,
        #[arg(
            long = "admin-keys",
            help = "Location of the keys used to register election results in the contract."
        )]
        wallet_path: Option<std::path::PathBuf>,
    },
}

#[derive(Debug, Parser)]
struct TallyArgs {
    #[arg(
        long = "contract",
        help = "Address of the election contract in the format <index, subindex>."
    )]
    target_address: ContractAddress,
    #[arg(
        long = "final-weights",
        help = "Location of the file with final weights of accounts."
    )]
    final_weights:  std::path::PathBuf,
    #[arg(
        long = "admin-keys",
        help = "Location of the keys used to register election results in the contract."
    )]
    keys:           Option<std::path::PathBuf>,
}

#[derive(Debug, clap::Parser)]
struct RangeWithOutput {
    #[arg(
        long = "start",
        help = "The start time of the collection. This is inclusive. The format is ISO-8601, e.g. \
                2024-01-23T12:13:14Z."
    )]
    start: chrono::DateTime<chrono::Utc>,
    #[arg(
        long = "end",
        help = "The end time of the collection. This is also inclusive. The format is ISO-8601, \
                e.g. 2024-01-23T12:13:14Z."
    )]
    end:   chrono::DateTime<chrono::Utc>,
    #[arg(long = "out", help = "File to output data into.")]
    out:   Option<std::path::PathBuf>,
}

#[tokio::main]
async fn main() -> anyhow::Result<()> {
    let app: Args = Args::parse();
    let endpoint = if app
        .node_endpoint
        .uri()
        .scheme()
        .map_or(false, |x| x == &sdk::Scheme::HTTPS)
    {
        app.node_endpoint
            .tls_config(tonic::transport::channel::ClientTlsConfig::new())
            .context("Unable to construct TLS configuration for the Concordium API.")?
    } else {
        app.node_endpoint
    }
    .connect_timeout(std::time::Duration::from_secs(5))
    .timeout(std::time::Duration::from_secs(10));

    match app.command {
        Command::InitialWeights(accds) => handle_initial_weights(endpoint, accds).await,
        Command::FinalWeights {
            out,
            contract,
            initial_weights,
            final_weights,
        } => handle_final_weights(endpoint, out, contract, initial_weights, final_weights).await,
        Command::Tally(tally) => handle_tally(endpoint, tally).await,
        Command::FinalResult {
            contract,
            wallet_path,
        } => handle_decrypt(endpoint, contract, wallet_path).await,
        Command::NewElection(args) => handle_new_election(endpoint, *args).await,
    }
}

/// Figure out which blocks to use as start and end blocks given the time range.
/// The return blocks are the first block no earlier than the start time, and
/// the last block no (strictly) later than the provided end time.
async fn range_setup(
    client: &mut sdk::Client,
    start: chrono::DateTime<chrono::Utc>,
    end: chrono::DateTime<chrono::Utc>,
) -> anyhow::Result<(BlockInfo, BlockInfo)> {
    anyhow::ensure!(
        start < end,
        "Need a non-empty interval to index. The start time must be earlier than end time."
    );
    let info = client
        .get_block_info(BlockIdentifier::LastFinal)
        .await?
        .response;
    anyhow::ensure!(
        end <= info.block_slot_time,
        "End time not before the last finalized block."
    );
    let first_block = client
        .find_first_finalized_block_no_earlier_than(.., start)
        .await?;

    let last_block = {
        let last_block = client
            .find_first_finalized_block_no_earlier_than(.., end)
            .await?;
        if last_block.block_slot_time > end {
            let height = last_block
                .block_height
                .height
                .checked_sub(1)
                .context("Unable to end before genesis.")?;
            client
                .get_block_info(AbsoluteBlockHeight::from(height))
                .await?
                .response
        } else {
            last_block
        }
    };
    eprintln!(
        "Indexing from block {} at {} until block {} at {}.",
        first_block.block_hash,
        first_block.block_slot_time,
        last_block.block_hash,
        last_block.block_slot_time
    );
    Ok((first_block, last_block))
}

#[derive(serde::Serialize, serde::Deserialize)]
struct WeightRow {
    account: AccountAddress,
    amount:  Amount,
}

#[derive(serde::Serialize, serde::Deserialize)]
struct DelegationRow {
    hash: TransactionHash,
    from: AccountAddress,
    to:   AccountAddress,
}

#[derive(serde::Serialize, serde::Deserialize)]
struct FinalWeightRow {
    account:    AccountAddress,
    amount:     Amount,
    /// ';' separated list of accounts that delegated.
    delegators: String,
}

/// Compute the final weights given the initial weights.
/// The time range is taken from the provided contract.
async fn handle_final_weights(
    endpoint: sdk::Endpoint,
    delegations_out: Option<std::path::PathBuf>,
    target_address: ContractAddress,
    initial_weights: std::path::PathBuf,
    final_weights_path: std::path::PathBuf,
) -> anyhow::Result<()> {
    let client = sdk::Client::new(endpoint.clone()).await?;

    let mut contract_client =
        contract_client::ContractClient::<ElectionContract>::create(client, target_address).await?;

    let config = get_election_data(&mut contract_client)
        .await
        .context("Unable to get election data.")?;

    let (first_block, last_block) =
        range_setup(&mut contract_client.client, config.start, config.end).await?;

    let traverse_config = indexer::TraverseConfig::new_single(endpoint, first_block.block_height);
    let (sender, mut receiver) = tokio::sync::mpsc::channel(20);
    let cancel_handle = tokio::spawn(traverse_config.traverse(indexer::TransactionIndexer, sender));

    let bar = ProgressBar::new(last_block.block_height.height - first_block.block_height.height)
        .with_style(ProgressStyle::with_template(
            "{spinner} {msg} {wide_bar} {pos}/{len}",
        )?);

    let mut mapping = BTreeMap::new();

    while let Some((block, txs)) = receiver.recv().await {
        bar.set_message(block.block_slot_time.to_string());
        bar.inc(1);
        if block.block_slot_time > config.end {
            drop(receiver);
            cancel_handle.abort();
            drop(cancel_handle);
            eprintln!("Done indexing");
            break;
        }
        for tx in txs {
            let BlockItemSummaryDetails::AccountTransaction(atx) = tx.details else {
                continue; // Ignore non-account transactions
            };
            let AccountTransactionEffects::AccountTransferWithMemo { amount: _, to, memo } = atx.effects else {
                continue; // Only consider transfers with memo.
            };
            let Ok(value) = serde_cbor::from_slice::<String>(memo.as_ref()) else {
                continue; // invalid CBOR is ignored.
            };
            if value == config.delegation_string {
                // Override any previous mapping from the same account (accounting for aliases
                // as well)
                mapping.insert(AccountAddressEq::from(atx.sender), (tx.hash, to));
            }
        }
    }
    {
        let mut out_handle: csv::Writer<Box<dyn std::io::Write>> =
            if let Some(file) = delegations_out {
                csv::Writer::from_writer(Box::new(std::fs::File::create(file)?))
            } else {
                csv::Writer::from_writer(Box::new(std::io::stdout().lock()))
            };
        for (from, (hash, to)) in &mapping {
            out_handle.serialize(DelegationRow {
                hash: *hash,
                from: *from.as_ref(),
                to:   *to,
            })?;
        }
        out_handle.flush()?;
    }
    bar.finish_and_clear();

    let initial_weights = std::fs::File::open(initial_weights)?;
    let mut weights = csv::Reader::from_reader(std::io::BufReader::new(initial_weights));
    // For each initial account
    let mut final_weights = BTreeMap::new();
    for row in weights.deserialize() {
        let row: WeightRow = row?;
        if let Some((_hash, target)) = mapping.remove(row.account.as_ref()) {
            let weight = final_weights
                .entry(AccountAddressEq::from(target))
                .or_insert((Amount::zero(), Vec::new()));
            weight.0 += row.amount;
            weight.1.push(row.account);
        } else {
            let weight = final_weights
                .entry(AccountAddressEq::from(row.account))
                .or_insert((Amount::zero(), Vec::new()));
            weight.0 += row.amount;
        }
    }

    {
        let mut out_handle = csv::Writer::from_path(final_weights_path)?;
        for (addr, (amount, delegators)) in final_weights {
            out_handle.serialize(FinalWeightRow {
                account: AccountAddress::from(addr),
                amount,
                delegators: delegators
                    .into_iter()
                    .map(|x| x.to_string())
                    .collect::<Vec<_>>()
                    .join(";"),
            })?;
        }
        out_handle.flush()?;
    }

    Ok(())
}

enum ElectionContract {}

/// Handle decryption of the final result, and checking or publishing the result
/// in the contract.
async fn handle_decrypt(
    endpoint: sdk::Endpoint,
    contract: ContractAddress,
    wallet_path: Option<std::path::PathBuf>,
) -> anyhow::Result<()> {
    let client = sdk::Client::new(endpoint.clone()).await?;
    let mut contract_client =
        contract_client::ContractClient::<ElectionContract>::create(client, contract).await?;

    let mut guardians_state = contract_client
        .view::<_, GuardiansState, ViewError>("viewGuardiansState", &(), BlockIdentifier::LastFinal)
        .await?;
    let election_data = get_election_data(&mut contract_client).await?;
    let mut decryption_shares = Vec::new();
    let mut proof_shares = Vec::new();

    let encrypted_tally = contract_client
        .view::<(), Option<Vec<u8>>, ViewError>(
            "viewEncryptedTally",
            &(),
            BlockIdentifier::LastFinal,
        )
        .await?;
    let Some(encrypted_tally) = encrypted_tally else {
        anyhow::bail!("Encrypted tally not yet registered.")
    };

<<<<<<< HEAD
    let Ok(tally) = ElectionEncryptedTally::decode(&encrypted_tally) else {
=======
    let Ok(tally) = decode::<BTreeMap<ContestIndex, Vec<Ciphertext>>>(&encrypted_tally) else {
>>>>>>> 99ebad14
        anyhow::bail!("Encrypted tally is not readable.")
    };

    guardians_state.sort_by_key(|g| g.1.index);

    for (guardian_address, guardian_state) in guardians_state {
        if let (Some(share), Some(proof)) = (
            guardian_state.decryption_share,
            guardian_state.decryption_share_proof,
        ) {
<<<<<<< HEAD
            let Ok(share) = GuardianDecryptionShares::decode(&share) else {
                eprintln!("The decryption share registered by {guardian_address} is not readable.");
                continue;
            };
            let Ok(proof) = GuardianDecryptionProofResponseShares::decode(&proof) else {
=======
            let Ok(share) = decode::<BTreeMap<ContestIndex, Vec<DecryptionShareResult>>>(&share) else {
                eprintln!("The decryption share registered by {guardian_address} is not readable.");
                continue;
            };
            let Ok(proof) = decode::<BTreeMap<ContestIndex, Vec<DecryptionProofResponseShare>>>(&proof) else {
>>>>>>> 99ebad14
                eprintln!("The decryption proof response share registered by {guardian_address} is not readable.");
                continue;
            };
            decryption_shares.push(share);
            proof_shares.push(proof);
        }
    }
    let quorum = election_data
        .parameters
        .varying_parameters
        .k
        .get_zero_based_usize();
    anyhow::ensure!(
        decryption_shares.len() >= quorum,
        "Not enough shares. Require {} but only have {quorum}.",
        decryption_shares.len()
    );

    let mut decryption = {
        let mut decrypted_tallies = BTreeMap::new();
        for (contest, ciphertexts) in tally.into_iter() {
            let mut ciphers = Vec::new();
            for (i, ciphertext) in ciphertexts.into_iter().enumerate() {
                // each guardian provides a decryption share of each of the options
                // for each of the contests.
                let mut decryption_shares_for_option = Vec::new();
                for guardian_shares in &decryption_shares {
                    let Some(decryption_share) = guardian_shares.get(&contest) else {
                        anyhow::bail!("Missing decryption share for contest {contest}");
                    };
                    let Some(share) = decryption_share.get(i) else {
                        anyhow::bail!("Missing decryption share for contest {contest} and option {i}");
                    };
                    decryption_shares_for_option.push(share);
                }
                let mut proof_shares_for_option = Vec::new();
                for proof_shares in &proof_shares {
                    let Some(proof_share) = proof_shares.get(&contest) else {
                        anyhow::bail!("Missing proof share for contest {contest}");
                    };
                    let Some(share) = proof_share.get(i) else {
                        anyhow::bail!("Missing proof share for contest {contest} and option {i}");
                    };
                    proof_shares_for_option.push(share);
                }

                let decrypted = VerifiableDecryption::compute(
                    &election_data.manifest,
                    &election_data.parameters,
                    &election_data.guardian_public_keys,
                    &ciphertext,
                    decryption_shares_for_option,
                    proof_shares_for_option,
                )?;
                ciphers.push(decrypted);
            }
            decrypted_tallies.insert(contest, ciphers);
        }
        decrypted_tallies
    };

    let contest = {
        let mut contests = election_data.manifest.contests.indices();
        let Some(contest) = contests.next() else {
            anyhow::bail!("Need a contest in manifest.");
        };
        anyhow::ensure!(
            contests.next().is_none(),
            "Only a single contest is supported."
        );
        contest
    };
    let Some(results) = decryption.remove(&contest) else {
        anyhow::bail!("No decryptions for contest.");
    };

    let mut weights: contract::PostResultParameter = Vec::with_capacity(results.len());
    for value in results {
        let weight = value.plain_text.to_u64_digits();
        eprintln!("{weight:?}");
        anyhow::ensure!(weight.len() <= 1, "Weight must fit into a u64.");
        weights.push(weight.first().copied().unwrap_or(0));
    }

    let current_result = contract_client
        .view::<_, contract::ViewElectionResultQueryResponse, ViewError>(
            "viewElectionResult",
            &(),
            BlockIdentifier::LastFinal,
        )
        .await?;

    if let Some(result) = current_result {
        let current_weights = result
            .iter()
            .map(|x| x.cummulative_votes)
            .collect::<Vec<_>>();
        if current_weights != weights {
            eprintln!(
                "The election results are already registered in the contract are \
                 {current_weights:?}."
            );
            eprintln!("But the newly computed results are {weights:?}");
            let confirm = dialoguer::Confirm::new()
                .report(true)
                .wait_for_newline(true)
                .with_prompt("Do you want to overwrite the published results?")
                .interact()?;
            anyhow::ensure!(confirm, "Aborting.");
        } else {
            eprintln!(
                "The election results are already registered in the contract, and they match."
            );
            for option in result {
                println!("Option: {}", option.candidate.url);
                println!("Number of votes: {}", option.cummulative_votes);
            }
            return Ok(());
        }
    }

    if let Some(wallet_path) = wallet_path {
        let wallet = WalletAccount::from_json_file(wallet_path)?;
        let dry_run = contract_client
            .dry_run_update::<_, ViewError>(
                "postElectionResult",
                Amount::zero(),
                wallet.address,
                &weights,
            )
            .await
            .context("Failed to dry run")?;

        let handle = dry_run.send(&wallet).await?;

        if let Err(e) = handle.wait_for_finalization().await {
            eprintln!("Transaction failed with {e:#?}");
        } else {
            eprintln!("Transaction successful and finalized.",);
        }
    }

    Ok(())
}

/// Election data retrieved from the contract and processed.
struct ElectionData {
    manifest:             ElectionManifest,
    parameters:           ElectionParameters,
    guardian_public_keys: Vec<GuardianPublicKey>,
    start:                chrono::DateTime<chrono::Utc>,
    end:                  chrono::DateTime<chrono::Utc>,
    /// String that is used to detect delegations.
    delegation_string:    String,
}

impl ElectionData {
    pub fn verification_context(&self) -> anyhow::Result<PreVotingData> {
        PreVotingData::compute(
            self.manifest.clone(),
            self.parameters.clone(),
            &self.guardian_public_keys,
        )
    }
}

/// Retrieve the election data from the contract and data linked from the
/// contract.
async fn get_election_data(
    contract_client: &mut contract_client::ContractClient<ElectionContract>,
) -> anyhow::Result<ElectionData> {
    let config = contract_client
        .view::<_, contract::ElectionConfig, contract_client::ViewError>(
            "viewConfig",
            &(),
            BlockIdentifier::LastFinal,
        )
        .await?;

    let start = config.election_start.try_into()?;
    let end = config.election_end.try_into()?;

    let election_manifest: ElectionManifest = {
        let response = reqwest::get(config.election_manifest.url)
            .await
            .context("Failed to get election manifest.")?;
        anyhow::ensure!(
            response.status().is_success(),
            "Failed to get election manifest, server responded with {}",
            response.status()
        );
        response
            .json()
            .await
            .context("Unable to parse election manifest.")?
    };
    let election_parameters: ElectionParameters = {
        let response = reqwest::get(config.election_parameters.url)
            .await
            .context("Failed to get election parameters.")?;
        anyhow::ensure!(
            response.status().is_success(),
            "Failed to get election parameters, server responded with {}",
            response.status()
        );
        response
            .json()
            .await
            .context("Unable to parse election parameters.")?
    };

    let mut guardian_public_keys = config
        .guardian_keys
        .iter()
        .map(|bytes| decode::<GuardianPublicKey>(bytes))
        .collect::<Result<Vec<GuardianPublicKey>, _>>()
        .context("Could not deserialize guardian public key")?;

    // Sort to make sure the public keys are in the order of indices
    // since some verification commands depend on it.
    guardian_public_keys.sort_by_key(|g| g.i);

    Ok(ElectionData {
        manifest: election_manifest,
        parameters: election_parameters,
        guardian_public_keys,
        start,
        end,
        delegation_string: config.delegation_string,
    })
}

/// Handle tallying of votes during the election phase.
/// Note that this assumes access to final weights already.
async fn handle_tally(
    endpoint: sdk::Endpoint,
    TallyArgs {
        target_address,
        final_weights,
        keys,
    }: TallyArgs,
) -> anyhow::Result<()> {
    let client = sdk::Client::new(endpoint.clone()).await?;
    let mut contract_client =
        contract_client::ContractClient::<ElectionContract>::create(client, target_address).await?;

    let election_data = get_election_data(&mut contract_client).await?;

    let verification_context: PreVotingData = election_data.verification_context()?;

    let start = election_data.start;
    let end = election_data.end;

    let (first_block, last_block) = range_setup(&mut contract_client.client, start, end).await?;

    let traverse_config = indexer::TraverseConfig::new_single(endpoint, first_block.block_height);
    let (sender, mut receiver) = tokio::sync::mpsc::channel(20);
    let cancel_handle = tokio::spawn(traverse_config.traverse(
        indexer::ContractUpdateIndexer {
            target_address,
            entrypoint: OwnedEntrypointName::new_unchecked("registerVotes".into()),
        },
        sender,
    ));

    let bar = ProgressBar::new(last_block.block_height.height - first_block.block_height.height)
        .with_style(ProgressStyle::with_template(
            "{spinner} {msg} {wide_bar} {pos}/{len}",
        )?);

    let mut ballots = BTreeMap::new();

    while let Some((block, txs)) = receiver.recv().await {
        bar.set_message(block.block_slot_time.to_string());
        bar.inc(1);
        if block.block_slot_time > end {
            drop(receiver);
            cancel_handle.abort();
            drop(cancel_handle);
            eprintln!("Done indexing.");
            break;
        }

        for indexer::ContractUpdateInfo {
            execution_tree,
            transaction_hash,
            sender,
            ..
        } in txs
        {
            let param = execution_tree.parameter();
            let Ok(param) = concordium_std::from_bytes::<contract::RegisterVotesParameter>(param.as_ref()) else {
                eprintln!("Unable to parse ballot from transaction {transaction_hash}");
                continue;
            };

            let Ok(ballot) = decode::<BallotEncrypted>(&param) else {
                eprintln!("Unable to parse ballot from transaction {transaction_hash}");
                continue;
            };
            let verified = ballot.verify(
                &verification_context,
                eg::index::Index::from_one_based_index(1).unwrap(),
            );
            if verified {
                // Replace any previous ballot from the sender.
                ballots.insert(AccountAddressEq::from(sender), (ballot, transaction_hash));
            } else {
                eprintln!("Vote in transaction {transaction_hash} is invalid.");
            }
        }
    }

    let mut final_weights =
        csv::Reader::from_path(final_weights).context("Unable to open final weights file.")?;

    let mut tally = eg::ballot::BallotTallyBuilder::new(&election_data.manifest);
    for row in final_weights.deserialize() {
        let FinalWeightRow {
            account,
            amount,
            delegators,
        } = row?;
        if let Some((ballot, hash)) = ballots.remove(&AccountAddressEq::from(account)) {
            let factor = amount.micro_ccd() / 1_000_000u64;
            eprintln!(
                "Scaling the ballot cast by transaction {hash} by a factor {factor}. Delegators \
                 {delegators}."
            );
            tally.update(ballot.scale(
                &verification_context.parameters.fixed_parameters,
                factor.into(),
            ));
        } // else the account did not vote, so nothing to do.
    }
    let tally = tally.finalize();

<<<<<<< HEAD
    let serialized_tally = tally.encode()?;
=======
    let serialized_tally = encode(&tally)?;
>>>>>>> 99ebad14
    let param = concordium_std::OwnedParameter::from_serial(&serialized_tally)?;

    let json_param =
        contract::PostEncryptedTallyParameter::get_type().to_json_string_pretty(param.as_ref())?;
    eprintln!("The following JSON parameter can be used to record the tally in the contract.");
    println!("{}", json_param);

    let current_tally = contract_client
        .view::<(), Option<Vec<u8>>, ViewError>(
            "viewEncryptedTally",
            &(),
            BlockIdentifier::LastFinal,
        )
        .await?;
    if let Some(registered_tally) = current_tally {
        if registered_tally == serialized_tally {
            eprintln!("The computed encrypted tally is already registered in the contract.");
        } else {
            eprintln!(
                "The encrypted tally is already registered in the contract, but it is different."
            );
        }
    } else if let Some(keys) = keys {
        let wallet = WalletAccount::from_json_file(keys)?;
        eprintln!("Registering tally in the smart contract.");
        let dry_run = contract_client
            .dry_run_update_raw::<ViewError>(
                "postEncryptedTally",
                Amount::zero(),
                wallet.address,
                param,
            )
            .await
            .context("Failed to dry run postEncryptedTally")?;

        let tx = dry_run
            .send(&wallet)
            .await
            .context("Failed to send transaction to post the tally.")?;
        eprintln!("Transaction {tx} sent. Await finalization.");
        if let Err(reason) = tx.wait_for_finalization().await {
            eprintln!("Transaction failed with {reason:#?}");
        } else {
            eprintln!("Transaction successful and finalized.");
        }
    } else {
        eprintln!(
            "The tally is currently not registered in the contract, and no keys were provided."
        );
    }
    Ok(())
}

/// Handle collection of initial weights.
async fn handle_initial_weights(
    endpoint: sdk::Endpoint,
    accds: RangeWithOutput,
) -> anyhow::Result<()> {
    let mut client = sdk::Client::new(endpoint.clone())
        .await
        .context("Unable to connect.")?;
    let (first_block, last_block) = range_setup(&mut client, accds.start, accds.end).await?;
    let initial_block_ident: BlockIdentifier = first_block.block_height.into();
    let initial_account_number = client
        .get_account_list(initial_block_ident)
        .await?
        .response
        .try_fold(0u64, |acc, _| async move { Ok(acc + 1) })
        .await?;
    let mut account_balances = vec![Vec::new(); initial_account_number as usize];
    let mut account_addresses = Vec::with_capacity(initial_account_number as usize);
    let bar = ProgressBar::new(initial_account_number).with_style(ProgressStyle::with_template(
        "{spinner} {msg} {wide_bar} {pos}/{len}",
    )?);

    eprintln!(
        "Getting initial account balances in block {}.",
        first_block.block_hash
    );
    for (ai, balances) in account_balances.iter_mut().enumerate() {
        let info = client
            .get_account_info(&AccountIndex::from(ai as u64).into(), initial_block_ident)
            .await?;
        account_addresses.push(info.response.account_address);
        bar.set_message(info.response.account_address.to_string());
        bar.inc(1);
        balances.push((first_block.block_slot_time, info.response.account_amount));
    }
    bar.finish_and_clear();
    drop(bar);
    let bar = ProgressBar::new(last_block.block_height.height - first_block.block_height.height)
        .with_style(ProgressStyle::with_template(
            "{spinner} {msg} {wide_bar} {pos}/{len}",
        )?);

    let traverse_config = indexer::TraverseConfig::new_single(endpoint, first_block.block_height);
    let (sender, mut receiver) = tokio::sync::mpsc::channel(20);
    let cancel_handle = tokio::spawn(traverse_config.traverse(indexer::BlockEventsIndexer, sender));
    while let Some((block, normal, specials)) = receiver.recv().await {
        if block.block_slot_time > accds.end {
            drop(receiver);
            eprintln!("Done indexing");
            break;
        }
        bar.set_message(block.block_slot_time.to_string());
        bar.inc(1);
        let mut affected = BTreeSet::new();
        for tx in normal {
            for addr in tx.affected_addresses() {
                affected.insert(AccountAddressEq::from(addr));
            }
        }
        for special in specials {
            for addr in special.affected_addresses() {
                affected.insert(AccountAddressEq::from(addr));
            }
        }
        let block_ident = BlockIdentifier::from(block.block_height);
        for acc in affected {
            let info = client
                .get_account_info(&AccountAddress::from(acc).into(), block_ident)
                .await?;
            let index = info.response.account_index.index as usize;
            if let Some(elem) = account_balances.get_mut(index) {
                elem.push((block.block_slot_time, info.response.account_amount));
            } else {
                // Newly created accounts have balance 0 at the start of the period.
                for idx in account_balances.len()..index {
                    account_balances.push(vec![(first_block.block_slot_time, Amount::zero())]);
                    let idx_acc = client
                        .get_account_info(&AccountIndex::from(idx as u64).into(), block_ident)
                        .await?;
                    account_addresses.push(idx_acc.response.account_address);
                }
                account_balances.push(vec![
                    (first_block.block_slot_time, Amount::zero()),
                    (block.block_slot_time, info.response.account_amount),
                ]);
                account_addresses.push(info.response.account_address);
            }
        }
    }
    cancel_handle.abort();
    bar.finish_and_clear();

    let mut out_handle: csv::Writer<Box<dyn std::io::Write>> = if let Some(file) = accds.out {
        csv::Writer::from_writer(Box::new(std::fs::File::create(file)?))
    } else {
        csv::Writer::from_writer(Box::new(std::io::stdout().lock()))
    };
    anyhow::ensure!(
        account_addresses.len() == account_balances.len(),
        "Expecting addresses match account balances. This is a bug."
    );
    for (balances, address) in account_balances.into_iter().zip(account_addresses) {
        let Some((&first, rest)) = balances.split_first() else {
                    anyhow::bail!("A bug, there should always be at least one reading.");
                };
        let mut last_time = first.0;
        let mut weighted_sum = u128::from(first.1.micro_ccd);
        let mut last_balance = weighted_sum;
        for &(dt, balance) in rest {
            weighted_sum +=
                (dt.signed_duration_since(last_time).num_milliseconds() as u128) * last_balance;
            last_time = dt;
            last_balance = u128::from(balance.micro_ccd);
        }
        weighted_sum += (last_block
            .block_slot_time
            .signed_duration_since(last_time)
            .num_milliseconds() as u128)
            * last_balance;
        let amount = weighted_sum
            / (last_block
                .block_slot_time
                .signed_duration_since(first_block.block_slot_time)
                .num_milliseconds() as u128);
        let amount = Amount::from_micro_ccd(amount as u64);
        out_handle.serialize(WeightRow {
            account: address,
            amount,
        })?;
    }
    out_handle.flush()?;
    Ok(())
}

#[derive(Debug, serde::Deserialize)]
/// Metadata of a candidate. We only need the name in this tool so we only model
/// that, and not the image and other parameters used by the frontend.
struct CandidateMetadata {
    name: String,
}

/// Create a new election instance.
async fn handle_new_election(endpoint: sdk::Endpoint, app: NewElectionArgs) -> anyhow::Result<()> {
    let mut client = sdk::Client::new(endpoint).await?;

    let wallet = WalletAccount::from_json_file(app.admin)?;

    let wasm_module = WasmModule::from_file(&app.module).context("Unable to read module.")?;
    let module_ref = wasm_module.get_module_ref();
    let existing_module = client
        .get_module_source(&module_ref, BlockIdentifier::LastFinal)
        .await;
    match existing_module {
        Ok(_) => {
            eprintln!("Module {module_ref} already exists.");
        }
        Err(e) if e.is_not_found() => {
            let nonce = client
                .get_next_account_sequence_number(&wallet.address)
                .await?;
            let tx = transactions::send::deploy_module(
                &wallet,
                wallet.address,
                nonce.nonce,
                TransactionTime::hours_after(1),
                wasm_module,
            );
            let hash = client.send_account_transaction(tx).await?;
            let (block_hash, result) = client
                .wait_until_finalized(&hash)
                .await
                .context("Module deployment failed.")?;
            anyhow::ensure!(result.is_success(), "Transaction failed {result:#?}");
            eprintln!("Module {module_ref} deployed in block {block_hash}");
        }
        Err(err) => anyhow::bail!("Could not inspect module status: {err}"),
    }

    let url = &app.base_url;
    let make_url = move |path| {
        let mut url = url.clone();
        url.set_path(path);
        url.to_string()
    };

    anyhow::ensure!(
        !app.guardians.is_empty(),
        "The set of guardians must have at least one address."
    );

    anyhow::ensure!(
        !app.candidates.is_empty(),
        "There must be at least one candidate."
    );

    // Construct the manifest and candidates.
    let (options, candidates) = {
        let mut candidates = Vec::with_capacity(app.candidates.len());
        let mut options = Vec::with_capacity(app.candidates.len());
        for candidate in app.candidates {
            let candidate_url = candidate.to_string();
            let r = reqwest::get(candidate)
                .await
                .context("Unable to get data for candidate.")?;
            anyhow::ensure!(r.status().is_success(), "Unable to get data for candidate.");
            let data = r.bytes().await?;
            let hash = contract::HashSha2256(sha2::Sha256::digest(&data).into());
            candidates.push(contract::ChecksumUrl {
                url: candidate_url,
                hash,
            });
            let candidate_meta = serde_json::from_slice::<CandidateMetadata>(&data)
                .context("Unable to parse guardian's information")?;
            options.push(eg::election_manifest::ContestOption {
                label: candidate_meta.name,
            });
        }
        (options, candidates)
    };

    let manifest_hash = {
        let contest = eg::election_manifest::Contest {
            label:           "Governance committee member".into(),
            selection_limit: options.len(),
            options:         options.try_into()?,
        };

        let manifest = eg::election_manifest::ElectionManifest {
            label:         "Governance commitee election 2024 election manifest".into(),
            contests:      [contest].try_into()?,
            ballot_styles: [eg::ballot_style::BallotStyle {
                label:    "Governance committee vote".into(),
                contests: [ContestIndex::from_one_based_index_const(1).unwrap()].into(),
            }]
            .try_into()?,
        };
        let manifest_json = serde_json::to_vec_pretty(&manifest)?;
        let digest: [u8; 32] = sha2::Sha256::digest(&manifest_json).into();
        std::fs::write(app.manifest_file, manifest_json)?;
        contract::HashSha2256(digest)
    };

    let parameters_hash = {
        let n = GuardianIndex::from_one_based_index(app.guardians.len().try_into()?)
            .context("Need at least one guardian.")?;

        let k = GuardianIndex::from_one_based_index_const(app.threshold)
            .context("Threshold must be at least 1.")?;
        anyhow::ensure!(
            k <= n,
            "Threshold must be less than total number of guardians."
        );

        let parameters = eg::election_parameters::ElectionParameters {
            fixed_parameters:   eg::standard_parameters::STANDARD_PARAMETERS.clone(),
            varying_parameters: eg::varying_parameters::VaryingParameters {
                n,
                k,
                date: chrono::Utc::now().to_string(),
                info: format!(
                    "Governance committee election from {} to {} with {k} out of {n} threshold.",
                    app.election_start, app.election_end
                ),
                ballot_chaining: eg::varying_parameters::BallotChaining::Prohibited,
            },
        };
        let parameters_json = serde_json::to_vec_pretty(&parameters)?;
        let digest: [u8; 32] = sha2::Sha256::digest(&parameters_json).into();
        std::fs::write(app.parameters_file, parameters_json)?;
        contract::HashSha2256(digest)
    };

    let eligible_voters_hash = {
        let data = std::fs::read(app.voters_file).context("Unable to read voters file.")?;
        contract::HashSha2256(sha2::Sha256::digest(data).into())
    };

    let init_param = contract::InitParameter {
        admin_account: wallet.address,
        candidates,
        guardians: app.guardians,
        eligible_voters: contract::ChecksumUrl {
            url:  make_url("/static/concordium/eligible-voters.csv"),
            hash: eligible_voters_hash,
        },
        election_manifest: contract::ChecksumUrl {
            url:  make_url("static/electionguard/election-manifest.json"),
            hash: manifest_hash,
        },
        election_parameters: contract::ChecksumUrl {
            url:  make_url("static/electionguard/election-parameters.json"),
            hash: parameters_hash,
        },
        election_description: "Test election".into(),
        election_start: app.election_start.try_into()?,
        election_end: app.election_end.try_into()?,
        delegation_string: app.delegation_string,
    };

    let param = concordium_std::OwnedParameter::from_serial(&init_param)?; // Example

    let param_json = contract::InitParameter::get_type()
        .to_json_string_pretty(&concordium_std::to_bytes(&init_param))?;
    eprintln!("JSON parameter that will be used to initialize the contract.");
    println!("{}", param_json);

    let confirm = dialoguer::Confirm::new()
        .report(true)
        .wait_for_newline(true)
        .with_prompt("Do you want to initialize the contract?")
        .interact()?;
    anyhow::ensure!(confirm, "Aborting.");

    let payload = transactions::InitContractPayload {
        init_name: OwnedContractName::new("init_election".into())?,
        amount: Amount::from_micro_ccd(0),
        mod_ref: module_ref,
        param,
    };

    let nonce = client
        .get_next_account_sequence_number(&wallet.address)
        .await?;

    let at = transactions::send::init_contract(
        &wallet,
        wallet.address,
        nonce.nonce,
        TransactionTime::hours_after(1),
        payload,
        20_000.into(),
    );
    let tx_hash = client.send_account_transaction(at).await?;
    eprintln!("Submitted transaction with hash {tx_hash}.");
    let (_, result) = client
        .wait_until_finalized(&tx_hash)
        .await
        .context("Failed to initialize contract instance.")?;
    let result = result
        .contract_init()
        .context("Unexpected response from transaction.")?;

    eprintln!(
        "Deployed new contract instance with address {} using transaction hash {}.",
        result.address, tx_hash
    );
    Ok(())
}<|MERGE_RESOLUTION|>--- conflicted
+++ resolved
@@ -33,13 +33,9 @@
     verifiable_decryption::VerifiableDecryption,
 };
 use election_common::{
-    ByteConvert, ElectionEncryptedTally, GuardianDecryptionProofResponseShares,
+    decode, encode, ElectionEncryptedTally, GuardianDecryptionProofResponseShares,
     GuardianDecryptionShares,
 };
-<<<<<<< HEAD
-=======
-use election_common::{decode, encode};
->>>>>>> 99ebad14
 use futures::TryStreamExt;
 use indicatif::{ProgressBar, ProgressStyle};
 use sha2::Digest as _;
@@ -467,11 +463,7 @@
         anyhow::bail!("Encrypted tally not yet registered.")
     };
 
-<<<<<<< HEAD
-    let Ok(tally) = ElectionEncryptedTally::decode(&encrypted_tally) else {
-=======
-    let Ok(tally) = decode::<BTreeMap<ContestIndex, Vec<Ciphertext>>>(&encrypted_tally) else {
->>>>>>> 99ebad14
+    let Ok(tally) = decode::<ElectionEncryptedTally>(&encrypted_tally) else {
         anyhow::bail!("Encrypted tally is not readable.")
     };
 
@@ -482,19 +474,11 @@
             guardian_state.decryption_share,
             guardian_state.decryption_share_proof,
         ) {
-<<<<<<< HEAD
-            let Ok(share) = GuardianDecryptionShares::decode(&share) else {
+            let Ok(share) = decode::<GuardianDecryptionShares>(&share) else {
                 eprintln!("The decryption share registered by {guardian_address} is not readable.");
                 continue;
             };
-            let Ok(proof) = GuardianDecryptionProofResponseShares::decode(&proof) else {
-=======
-            let Ok(share) = decode::<BTreeMap<ContestIndex, Vec<DecryptionShareResult>>>(&share) else {
-                eprintln!("The decryption share registered by {guardian_address} is not readable.");
-                continue;
-            };
-            let Ok(proof) = decode::<BTreeMap<ContestIndex, Vec<DecryptionProofResponseShare>>>(&proof) else {
->>>>>>> 99ebad14
+            let Ok(proof) = decode::<GuardianDecryptionProofResponseShares>(&proof) else {
                 eprintln!("The decryption proof response share registered by {guardian_address} is not readable.");
                 continue;
             };
@@ -832,11 +816,7 @@
     }
     let tally = tally.finalize();
 
-<<<<<<< HEAD
-    let serialized_tally = tally.encode()?;
-=======
     let serialized_tally = encode(&tally)?;
->>>>>>> 99ebad14
     let param = concordium_std::OwnedParameter::from_serial(&serialized_tally)?;
 
     let json_param =
