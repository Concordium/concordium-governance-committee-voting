//! A tool for the election coordinator to gather data from the chain, and to
//! coordinate finalization of the election.

use anyhow::Context;
use clap::Parser;
use concordium_governance_committee_election as contract;
use concordium_rust_sdk::{
    base::transactions,
    common::types::TransactionTime,
    contract_client::{self, ViewError},
    indexer,
    smart_contracts::common::{
        self as concordium_std, AccountAddress, Amount, OwnedEntrypointName,
    },
    types::{
        hashes::TransactionHash,
        queries::BlockInfo,
        smart_contracts::{OwnedContractName, WasmModule},
        AbsoluteBlockHeight, AccountAddressEq, AccountIndex, AccountTransactionEffects,
        BlockItemSummaryDetails, ContractAddress, WalletAccount,
    },
    v2::{self as sdk, BlockIdentifier},
};
use concordium_std::schema::SchemaType;
use contract::GuardiansState;
use eg::{
    ballot::BallotEncrypted,
    election_manifest::{ContestIndex, ElectionManifest},
    election_parameters::ElectionParameters,
    election_record::PreVotingData,
    guardian::GuardianIndex,
    guardian_public_key::GuardianPublicKey,
    verifiable_decryption::VerifiableDecryption,
};
use election_common::{
    decode, encode, EncryptedTally, GuardianDecryption, GuardianDecryptionProof,
};
<<<<<<< HEAD
use election_common::{decode, encode, get_scaling_factor, WeightRow};
=======
>>>>>>> 550f33aa
use futures::TryStreamExt;
use indicatif::{ProgressBar, ProgressStyle};
use sha2::Digest as _;
use std::collections::{BTreeMap, BTreeSet};

/// Command line configuration of the application.
#[derive(Debug, clap::Parser)]
#[command(author, version, about)]
struct Args {
    /// The node used for querying
    #[arg(
        long = "node",
        help = "The node endpoint.",
        default_value = "http://localhost:20001",
        global = true
    )]
    node_endpoint: concordium_rust_sdk::v2::Endpoint,
    #[command(subcommand)]
    command:       Command,
}

/// Command line flags.
#[derive(clap::Parser, Debug)]
struct NewElectionArgs {
    #[clap(
        long = "admin",
        help = "Path to the file containing the Concordium account keys exported from the wallet. \
                This will be the admin account of the election."
    )]
    admin:             std::path::PathBuf,
    #[clap(
        long = "module",
        help = "Path of the Concordium smart contract module."
    )]
    module:            std::path::PathBuf,
    #[arg(
        long = "base-url",
        help = "Base url where the election data is accessible. This is recorded in the contract."
    )]
    base_url:          url::Url,
    #[arg(
        long = "election-start",
        help = "The start time of the election. The format is ISO-8601, e.g. 2024-01-23T12:13:14Z."
    )]
    election_start:    chrono::DateTime<chrono::Utc>,
    #[arg(
        long = "election-end",
        help = "The end time of the election. The format is ISO-8601, e.g. 2024-01-23T12:13:14Z."
    )]
    election_end:      chrono::DateTime<chrono::Utc>,
    #[arg(
        long = "delegation-string",
        help = "The string to identify vote delegations."
    )]
    delegation_string: String,
    #[arg(long = "guardian", help = "The account addresses of guardians..")]
    guardians:         Vec<AccountAddress>,
    #[arg(
        long = "threshold",
        help = "Threshold for the number of guardians needed."
    )]
    threshold:         u32,
    #[arg(
        long = "candidate",
        help = "The URL to candidates metadata. The order matters."
    )]
    candidates:        Vec<url::Url>,
    #[clap(
        long = "manifest-out",
        help = "Path where the election manifest file will be written."
    )]
    manifest_file:     std::path::PathBuf,
    #[clap(
        long = "parameters-out",
        help = "Path where election parameters will be output."
    )]
    parameters_file:   std::path::PathBuf,
    #[clap(
        long = "voters-file",
        help = "Path to the file with a list of eligible accounts with their weights."
    )]
    voters_file:       std::path::PathBuf,
}

#[derive(Debug, clap::Subcommand)]
enum Command {
    /// Create a new smart contract instance, together with election parameters.
    #[command(name = "new-election")]
    NewElection(Box<NewElectionArgs>),
    /// For each account compute the average amount of CCD held
    /// during the period.
    #[command(name = "initial-weights")]
    InitialWeights(RangeWithOutput),
    /// Look for delegations of the vote during the election period.
    #[command(name = "final-weights")]
    FinalWeights {
        #[arg(
            long = "out",
            help = "File to output auxiliary data into. For each account there is a list of \
                    delegators for that account. This is different from the final weights file \
                    which contains only the summary."
        )]
        out:             Option<std::path::PathBuf>,
        #[arg(
            long = "contract",
            help = "Address of the election contract in the format <index, subindex>."
        )]
        contract:        ContractAddress,
        #[arg(long = "initial-weights", help = "The CSV file with initial weights.")]
        initial_weights: std::path::PathBuf,
        #[arg(
            long = "final-weights",
            help = "Location where to write the final weights."
        )]
        final_weights:   std::path::PathBuf,
    },
    /// Tally all the votes.
    #[command(name = "tally")]
    Tally(#[clap(flatten)] TallyArgs),
    /// Compute and optionally post the final result of the election in the
    /// contract.
    FinalResult {
        #[arg(
            long = "contract",
            help = "Address of the election contract in the format <index, subindex>"
        )]
        contract:    ContractAddress,
        #[arg(
            long = "admin-keys",
            help = "Location of the keys used to register election results in the contract."
        )]
        wallet_path: Option<std::path::PathBuf>,
    },
}

#[derive(Debug, Parser)]
struct TallyArgs {
    #[arg(
        long = "contract",
        help = "Address of the election contract in the format <index, subindex>."
    )]
    target_address: ContractAddress,
    #[arg(
        long = "final-weights",
        help = "Location of the file with final weights of accounts."
    )]
    final_weights:  std::path::PathBuf,
    #[arg(
        long = "admin-keys",
        help = "Location of the keys used to register election results in the contract."
    )]
    keys:           Option<std::path::PathBuf>,
}

#[derive(Debug, clap::Parser)]
struct RangeWithOutput {
    #[arg(
        long = "start",
        help = "The start time of the collection. This is inclusive. The format is ISO-8601, e.g. \
                2024-01-23T12:13:14Z."
    )]
    start: chrono::DateTime<chrono::Utc>,
    #[arg(
        long = "end",
        help = "The end time of the collection. This is also inclusive. The format is ISO-8601, \
                e.g. 2024-01-23T12:13:14Z."
    )]
    end:   chrono::DateTime<chrono::Utc>,
    #[arg(long = "out", help = "File to output data into.")]
    out:   Option<std::path::PathBuf>,
}

#[tokio::main]
async fn main() -> anyhow::Result<()> {
    let app: Args = Args::parse();
    let endpoint = if app
        .node_endpoint
        .uri()
        .scheme()
        .map_or(false, |x| x == &sdk::Scheme::HTTPS)
    {
        app.node_endpoint
            .tls_config(tonic::transport::channel::ClientTlsConfig::new())
            .context("Unable to construct TLS configuration for the Concordium API.")?
    } else {
        app.node_endpoint
    }
    .connect_timeout(std::time::Duration::from_secs(5))
    .timeout(std::time::Duration::from_secs(10));

    match app.command {
        Command::InitialWeights(accds) => handle_initial_weights(endpoint, accds).await,
        Command::FinalWeights {
            out,
            contract,
            initial_weights,
            final_weights,
        } => handle_final_weights(endpoint, out, contract, initial_weights, final_weights).await,
        Command::Tally(tally) => handle_tally(endpoint, tally).await,
        Command::FinalResult {
            contract,
            wallet_path,
        } => handle_decrypt(endpoint, contract, wallet_path).await,
        Command::NewElection(args) => handle_new_election(endpoint, *args).await,
    }
}

/// Figure out which blocks to use as start and end blocks given the time range.
/// The return blocks are the first block no earlier than the start time, and
/// the last block no (strictly) later than the provided end time.
async fn range_setup(
    client: &mut sdk::Client,
    start: chrono::DateTime<chrono::Utc>,
    end: chrono::DateTime<chrono::Utc>,
) -> anyhow::Result<(BlockInfo, BlockInfo)> {
    anyhow::ensure!(
        start < end,
        "Need a non-empty interval to index. The start time must be earlier than end time."
    );
    let info = client
        .get_block_info(BlockIdentifier::LastFinal)
        .await?
        .response;
    anyhow::ensure!(
        end <= info.block_slot_time,
        "End time not before the last finalized block."
    );
    let first_block = client
        .find_first_finalized_block_no_earlier_than(.., start)
        .await?;

    let last_block = {
        let last_block = client
            .find_first_finalized_block_no_earlier_than(.., end)
            .await?;
        if last_block.block_slot_time > end {
            let height = last_block
                .block_height
                .height
                .checked_sub(1)
                .context("Unable to end before genesis.")?;
            client
                .get_block_info(AbsoluteBlockHeight::from(height))
                .await?
                .response
        } else {
            last_block
        }
    };
    eprintln!(
        "Indexing from block {} at {} until block {} at {}.",
        first_block.block_hash,
        first_block.block_slot_time,
        last_block.block_hash,
        last_block.block_slot_time
    );
    Ok((first_block, last_block))
}

#[derive(serde::Serialize, serde::Deserialize)]
struct DelegationRow {
    hash: TransactionHash,
    from: AccountAddress,
    to:   AccountAddress,
}

#[derive(serde::Serialize, serde::Deserialize)]
struct FinalWeightRow {
    account:    AccountAddress,
    amount:     Amount,
    /// ';' separated list of accounts that delegated.
    delegators: String,
}

/// Compute the final weights given the initial weights.
/// The time range is taken from the provided contract.
async fn handle_final_weights(
    endpoint: sdk::Endpoint,
    delegations_out: Option<std::path::PathBuf>,
    target_address: ContractAddress,
    initial_weights: std::path::PathBuf,
    final_weights_path: std::path::PathBuf,
) -> anyhow::Result<()> {
    let client = sdk::Client::new(endpoint.clone()).await?;

    let mut contract_client =
        contract_client::ContractClient::<ElectionContract>::create(client, target_address).await?;

    let config = get_election_data(&mut contract_client)
        .await
        .context("Unable to get election data.")?;

    let (first_block, last_block) =
        range_setup(&mut contract_client.client, config.start, config.end).await?;

    let traverse_config = indexer::TraverseConfig::new_single(endpoint, first_block.block_height);
    let (sender, mut receiver) = tokio::sync::mpsc::channel(20);
    let cancel_handle = tokio::spawn(traverse_config.traverse(indexer::TransactionIndexer, sender));

    let bar = ProgressBar::new(last_block.block_height.height - first_block.block_height.height)
        .with_style(ProgressStyle::with_template(
            "{spinner} {msg} {wide_bar} {pos}/{len}",
        )?);

    let mut mapping = BTreeMap::new();

    while let Some((block, txs)) = receiver.recv().await {
        bar.set_message(block.block_slot_time.to_string());
        bar.inc(1);
        if block.block_slot_time > config.end {
            drop(receiver);
            cancel_handle.abort();
            drop(cancel_handle);
            eprintln!("Done indexing");
            break;
        }
        for tx in txs {
            let BlockItemSummaryDetails::AccountTransaction(atx) = tx.details else {
                continue; // Ignore non-account transactions
            };
            let AccountTransactionEffects::AccountTransferWithMemo { amount: _, to, memo } = atx.effects else {
                continue; // Only consider transfers with memo.
            };
            let Ok(value) = serde_cbor::from_slice::<String>(memo.as_ref()) else {
                continue; // invalid CBOR is ignored.
            };
            if value == config.delegation_string {
                // Override any previous mapping from the same account (accounting for aliases
                // as well)
                mapping.insert(AccountAddressEq::from(atx.sender), (tx.hash, to));
            }
        }
    }
    {
        let mut out_handle: csv::Writer<Box<dyn std::io::Write>> =
            if let Some(file) = delegations_out {
                csv::Writer::from_writer(Box::new(std::fs::File::create(file)?))
            } else {
                csv::Writer::from_writer(Box::new(std::io::stdout().lock()))
            };
        for (from, (hash, to)) in &mapping {
            out_handle.serialize(DelegationRow {
                hash: *hash,
                from: *from.as_ref(),
                to:   *to,
            })?;
        }
        out_handle.flush()?;
    }
    bar.finish_and_clear();

    let initial_weights = std::fs::File::open(initial_weights)?;
    let mut weights = csv::Reader::from_reader(std::io::BufReader::new(initial_weights));
    // For each initial account
    let mut final_weights = BTreeMap::new();
    for row in weights.deserialize() {
        let row: WeightRow = row?;
        if let Some((_hash, target)) = mapping.remove(row.account.as_ref()) {
            let weight = final_weights
                .entry(AccountAddressEq::from(target))
                .or_insert((Amount::zero(), Vec::new()));
            weight.0 += row.amount;
            weight.1.push(row.account);
        } else {
            let weight = final_weights
                .entry(AccountAddressEq::from(row.account))
                .or_insert((Amount::zero(), Vec::new()));
            weight.0 += row.amount;
        }
    }

    {
        let mut out_handle = csv::Writer::from_path(final_weights_path)?;
        for (addr, (amount, delegators)) in final_weights {
            out_handle.serialize(FinalWeightRow {
                account: AccountAddress::from(addr),
                amount,
                delegators: delegators
                    .into_iter()
                    .map(|x| x.to_string())
                    .collect::<Vec<_>>()
                    .join(";"),
            })?;
        }
        out_handle.flush()?;
    }

    Ok(())
}

enum ElectionContract {}

/// Handle decryption of the final result, and checking or publishing the result
/// in the contract.
async fn handle_decrypt(
    endpoint: sdk::Endpoint,
    contract: ContractAddress,
    wallet_path: Option<std::path::PathBuf>,
) -> anyhow::Result<()> {
    let client = sdk::Client::new(endpoint.clone()).await?;
    let mut contract_client =
        contract_client::ContractClient::<ElectionContract>::create(client, contract).await?;

    let mut guardians_state = contract_client
        .view::<_, GuardiansState, ViewError>("viewGuardiansState", &(), BlockIdentifier::LastFinal)
        .await?;
    let election_data = get_election_data(&mut contract_client).await?;
    let mut decryption_shares = Vec::new();
    let mut proof_shares = Vec::new();

    let encrypted_tally = contract_client
        .view::<(), Option<Vec<u8>>, ViewError>(
            "viewEncryptedTally",
            &(),
            BlockIdentifier::LastFinal,
        )
        .await?;
    let Some(encrypted_tally) = encrypted_tally else {
        anyhow::bail!("Encrypted tally not yet registered.")
    };

    let Ok(tally) = decode::<EncryptedTally>(&encrypted_tally) else {
        anyhow::bail!("Encrypted tally is not readable.")
    };

    guardians_state.sort_by_key(|g| g.1.index);

    for (guardian_address, guardian_state) in guardians_state {
        if let (Some(share), Some(proof)) = (
            guardian_state.decryption_share,
            guardian_state.decryption_share_proof,
        ) {
            let Ok(share) = decode::<GuardianDecryption>(&share) else {
                eprintln!("The decryption share registered by {guardian_address} is not readable.");
                continue;
            };
            let Ok(proof) = decode::<GuardianDecryptionProof>(&proof) else {
                eprintln!("The decryption proof response share registered by {guardian_address} is not readable.");
                continue;
            };
            decryption_shares.push(share);
            proof_shares.push(proof);
        }
    }
    let quorum = election_data
        .parameters
        .varying_parameters
        .k
        .get_zero_based_usize();
    anyhow::ensure!(
        decryption_shares.len() >= quorum,
        "Not enough shares. Require {} but only have {quorum}.",
        decryption_shares.len()
    );

    let mut decryption = {
        let mut decrypted_tallies = BTreeMap::new();
        for (contest, ciphertexts) in tally.into_iter() {
            let mut ciphers = Vec::new();
            for (i, ciphertext) in ciphertexts.into_iter().enumerate() {
                // each guardian provides a decryption share of each of the options
                // for each of the contests.
                let mut decryption_shares_for_option = Vec::new();
                for guardian_shares in &decryption_shares {
                    let Some(decryption_share) = guardian_shares.get(&contest) else {
                        anyhow::bail!("Missing decryption share for contest {contest}");
                    };
                    let Some(share) = decryption_share.get(i) else {
                        anyhow::bail!("Missing decryption share for contest {contest} and option {i}");
                    };
                    decryption_shares_for_option.push(share);
                }
                let mut proof_shares_for_option = Vec::new();
                for proof_shares in &proof_shares {
                    let Some(proof_share) = proof_shares.get(&contest) else {
                        anyhow::bail!("Missing proof share for contest {contest}");
                    };
                    let Some(share) = proof_share.get(i) else {
                        anyhow::bail!("Missing proof share for contest {contest} and option {i}");
                    };
                    proof_shares_for_option.push(share);
                }

                let decrypted = VerifiableDecryption::compute(
                    &election_data.manifest,
                    &election_data.parameters,
                    &election_data.guardian_public_keys,
                    &ciphertext,
                    decryption_shares_for_option,
                    proof_shares_for_option,
                )?;
                ciphers.push(decrypted);
            }
            decrypted_tallies.insert(contest, ciphers);
        }
        decrypted_tallies
    };

    let contest = {
        let mut contests = election_data.manifest.contests.indices();
        let Some(contest) = contests.next() else {
            anyhow::bail!("Need a contest in manifest.");
        };
        anyhow::ensure!(
            contests.next().is_none(),
            "Only a single contest is supported."
        );
        contest
    };
    let Some(results) = decryption.remove(&contest) else {
        anyhow::bail!("No decryptions for contest.");
    };

    let mut weights: contract::PostResultParameter = Vec::with_capacity(results.len());
    for value in results {
        let weight = value.plain_text.to_u64_digits();
        eprintln!("{weight:?}");
        anyhow::ensure!(weight.len() <= 1, "Weight must fit into a u64.");
        weights.push(weight.first().copied().unwrap_or(0));
    }

    let current_result = contract_client
        .view::<_, contract::ViewElectionResultQueryResponse, ViewError>(
            "viewElectionResult",
            &(),
            BlockIdentifier::LastFinal,
        )
        .await?;

    if let Some(result) = current_result {
        let current_weights = result
            .iter()
            .map(|x| x.cummulative_votes)
            .collect::<Vec<_>>();
        if current_weights != weights {
            eprintln!(
                "The election results are already registered in the contract are \
                 {current_weights:?}."
            );
            eprintln!("But the newly computed results are {weights:?}");
            let confirm = dialoguer::Confirm::new()
                .report(true)
                .wait_for_newline(true)
                .with_prompt("Do you want to overwrite the published results?")
                .interact()?;
            anyhow::ensure!(confirm, "Aborting.");
        } else {
            eprintln!(
                "The election results are already registered in the contract, and they match."
            );
            for option in result {
                println!("Option: {}", option.candidate.url);
                println!("Number of votes: {}", option.cummulative_votes);
            }
            return Ok(());
        }
    }

    if let Some(wallet_path) = wallet_path {
        let wallet = WalletAccount::from_json_file(wallet_path)?;
        let dry_run = contract_client
            .dry_run_update::<_, ViewError>(
                "postElectionResult",
                Amount::zero(),
                wallet.address,
                &weights,
            )
            .await
            .context("Failed to dry run")?;

        let handle = dry_run.send(&wallet).await?;

        if let Err(e) = handle.wait_for_finalization().await {
            eprintln!("Transaction failed with {e:#?}");
        } else {
            eprintln!("Transaction successful and finalized.",);
        }
    }

    Ok(())
}

/// Election data retrieved from the contract and processed.
struct ElectionData {
    manifest:             ElectionManifest,
    parameters:           ElectionParameters,
    guardian_public_keys: Vec<GuardianPublicKey>,
    start:                chrono::DateTime<chrono::Utc>,
    end:                  chrono::DateTime<chrono::Utc>,
    /// String that is used to detect delegations.
    delegation_string:    String,
}

impl ElectionData {
    pub fn verification_context(&self) -> anyhow::Result<PreVotingData> {
        PreVotingData::compute(
            self.manifest.clone(),
            self.parameters.clone(),
            &self.guardian_public_keys,
        )
    }
}

/// Retrieve the election data from the contract and data linked from the
/// contract.
async fn get_election_data(
    contract_client: &mut contract_client::ContractClient<ElectionContract>,
) -> anyhow::Result<ElectionData> {
    let config = contract_client
        .view::<_, contract::ElectionConfig, contract_client::ViewError>(
            "viewConfig",
            &(),
            BlockIdentifier::LastFinal,
        )
        .await?;

    let start = config.election_start.try_into()?;
    let end = config.election_end.try_into()?;

    let election_manifest: ElectionManifest = {
        let response = reqwest::get(config.election_manifest.url)
            .await
            .context("Failed to get election manifest.")?;
        anyhow::ensure!(
            response.status().is_success(),
            "Failed to get election manifest, server responded with {}",
            response.status()
        );
        response
            .json()
            .await
            .context("Unable to parse election manifest.")?
    };
    let election_parameters: ElectionParameters = {
        let response = reqwest::get(config.election_parameters.url)
            .await
            .context("Failed to get election parameters.")?;
        anyhow::ensure!(
            response.status().is_success(),
            "Failed to get election parameters, server responded with {}",
            response.status()
        );
        response
            .json()
            .await
            .context("Unable to parse election parameters.")?
    };

    let mut guardian_public_keys = config
        .guardian_keys
        .iter()
        .map(|bytes| decode::<GuardianPublicKey>(bytes))
        .collect::<Result<Vec<GuardianPublicKey>, _>>()
        .context("Could not deserialize guardian public key")?;

    // Sort to make sure the public keys are in the order of indices
    // since some verification commands depend on it.
    guardian_public_keys.sort_by_key(|g| g.i);

    Ok(ElectionData {
        manifest: election_manifest,
        parameters: election_parameters,
        guardian_public_keys,
        start,
        end,
        delegation_string: config.delegation_string,
    })
}

/// Handle tallying of votes during the election phase.
/// Note that this assumes access to final weights already.
async fn handle_tally(
    endpoint: sdk::Endpoint,
    TallyArgs {
        target_address,
        final_weights,
        keys,
    }: TallyArgs,
) -> anyhow::Result<()> {
    let client = sdk::Client::new(endpoint.clone()).await?;
    let mut contract_client =
        contract_client::ContractClient::<ElectionContract>::create(client, target_address).await?;

    let election_data = get_election_data(&mut contract_client).await?;

    let verification_context: PreVotingData = election_data.verification_context()?;

    let start = election_data.start;
    let end = election_data.end;

    let (first_block, last_block) = range_setup(&mut contract_client.client, start, end).await?;

    let traverse_config = indexer::TraverseConfig::new_single(endpoint, first_block.block_height);
    let (sender, mut receiver) = tokio::sync::mpsc::channel(20);
    let cancel_handle = tokio::spawn(traverse_config.traverse(
        indexer::ContractUpdateIndexer {
            target_address,
            entrypoint: OwnedEntrypointName::new_unchecked("registerVotes".into()),
        },
        sender,
    ));

    let bar = ProgressBar::new(last_block.block_height.height - first_block.block_height.height)
        .with_style(ProgressStyle::with_template(
            "{spinner} {msg} {wide_bar} {pos}/{len}",
        )?);

    let mut ballots = BTreeMap::new();

    while let Some((block, txs)) = receiver.recv().await {
        bar.set_message(block.block_slot_time.to_string());
        bar.inc(1);
        if block.block_slot_time > end {
            drop(receiver);
            cancel_handle.abort();
            drop(cancel_handle);
            eprintln!("Done indexing.");
            break;
        }

        for indexer::ContractUpdateInfo {
            execution_tree,
            transaction_hash,
            sender,
            ..
        } in txs
        {
            let param = execution_tree.parameter();
            let Ok(param) = concordium_std::from_bytes::<contract::RegisterVotesParameter>(param.as_ref()) else {
                eprintln!("Unable to parse ballot from transaction {transaction_hash}");
                continue;
            };

            let Ok(ballot) = decode::<BallotEncrypted>(&param) else {
                eprintln!("Unable to parse ballot from transaction {transaction_hash}");
                continue;
            };
            let verified = ballot.verify(
                &verification_context,
                eg::index::Index::from_one_based_index(1).unwrap(),
            );
            if verified {
                // Replace any previous ballot from the sender.
                ballots.insert(AccountAddressEq::from(sender), (ballot, transaction_hash));
            } else {
                eprintln!("Vote in transaction {transaction_hash} is invalid.");
            }
        }
    }

    let mut final_weights =
        csv::Reader::from_path(final_weights).context("Unable to open final weights file.")?;

    let mut tally = eg::ballot::BallotTallyBuilder::new(&election_data.manifest);
    for row in final_weights.deserialize() {
        let FinalWeightRow {
            account,
            amount,
            delegators,
        } = row?;
        if let Some((ballot, hash)) = ballots.remove(&AccountAddressEq::from(account)) {
            let factor = get_scaling_factor(&amount);
            eprintln!(
                "Scaling the ballot cast by transaction {hash} by a factor {factor}. Delegators \
                 {delegators}."
            );
            tally.update(ballot.scale(
                &verification_context.parameters.fixed_parameters,
                factor.into(),
            ));
        } // else the account did not vote, so nothing to do.
    }
    let tally = tally.finalize();

    let serialized_tally = encode(&tally)?;
    let param = concordium_std::OwnedParameter::from_serial(&serialized_tally)?;

    let json_param =
        contract::PostEncryptedTallyParameter::get_type().to_json_string_pretty(param.as_ref())?;
    eprintln!("The following JSON parameter can be used to record the tally in the contract.");
    println!("{}", json_param);

    let current_tally = contract_client
        .view::<(), Option<Vec<u8>>, ViewError>(
            "viewEncryptedTally",
            &(),
            BlockIdentifier::LastFinal,
        )
        .await?;
    if let Some(registered_tally) = current_tally {
        if registered_tally == serialized_tally {
            eprintln!("The computed encrypted tally is already registered in the contract.");
        } else {
            eprintln!(
                "The encrypted tally is already registered in the contract, but it is different."
            );
        }
    } else if let Some(keys) = keys {
        let wallet = WalletAccount::from_json_file(keys)?;
        eprintln!("Registering tally in the smart contract.");
        let dry_run = contract_client
            .dry_run_update_raw::<ViewError>(
                "postEncryptedTally",
                Amount::zero(),
                wallet.address,
                param,
            )
            .await
            .context("Failed to dry run postEncryptedTally")?;

        let tx = dry_run
            .send(&wallet)
            .await
            .context("Failed to send transaction to post the tally.")?;
        eprintln!("Transaction {tx} sent. Await finalization.");
        if let Err(reason) = tx.wait_for_finalization().await {
            eprintln!("Transaction failed with {reason:#?}");
        } else {
            eprintln!("Transaction successful and finalized.");
        }
    } else {
        eprintln!(
            "The tally is currently not registered in the contract, and no keys were provided."
        );
    }
    Ok(())
}

/// Handle collection of initial weights.
async fn handle_initial_weights(
    endpoint: sdk::Endpoint,
    accds: RangeWithOutput,
) -> anyhow::Result<()> {
    let mut client = sdk::Client::new(endpoint.clone())
        .await
        .context("Unable to connect.")?;
    let (first_block, last_block) = range_setup(&mut client, accds.start, accds.end).await?;
    let initial_block_ident: BlockIdentifier = first_block.block_height.into();
    let initial_account_number = client
        .get_account_list(initial_block_ident)
        .await?
        .response
        .try_fold(0u64, |acc, _| async move { Ok(acc + 1) })
        .await?;
    let mut account_balances = vec![Vec::new(); initial_account_number as usize];
    let mut account_addresses = Vec::with_capacity(initial_account_number as usize);
    let bar = ProgressBar::new(initial_account_number).with_style(ProgressStyle::with_template(
        "{spinner} {msg} {wide_bar} {pos}/{len}",
    )?);

    eprintln!(
        "Getting initial account balances in block {}.",
        first_block.block_hash
    );
    for (ai, balances) in account_balances.iter_mut().enumerate() {
        let info = client
            .get_account_info(&AccountIndex::from(ai as u64).into(), initial_block_ident)
            .await?;
        account_addresses.push(info.response.account_address);
        bar.set_message(info.response.account_address.to_string());
        bar.inc(1);
        balances.push((first_block.block_slot_time, info.response.account_amount));
    }
    bar.finish_and_clear();
    drop(bar);
    let bar = ProgressBar::new(last_block.block_height.height - first_block.block_height.height)
        .with_style(ProgressStyle::with_template(
            "{spinner} {msg} {wide_bar} {pos}/{len}",
        )?);

    let traverse_config = indexer::TraverseConfig::new_single(endpoint, first_block.block_height);
    let (sender, mut receiver) = tokio::sync::mpsc::channel(20);
    let cancel_handle = tokio::spawn(traverse_config.traverse(indexer::BlockEventsIndexer, sender));
    while let Some((block, normal, specials)) = receiver.recv().await {
        if block.block_slot_time > accds.end {
            drop(receiver);
            eprintln!("Done indexing");
            break;
        }
        bar.set_message(block.block_slot_time.to_string());
        bar.inc(1);
        let mut affected = BTreeSet::new();
        for tx in normal {
            for addr in tx.affected_addresses() {
                affected.insert(AccountAddressEq::from(addr));
            }
        }
        for special in specials {
            for addr in special.affected_addresses() {
                affected.insert(AccountAddressEq::from(addr));
            }
        }
        let block_ident = BlockIdentifier::from(block.block_height);
        for acc in affected {
            let info = client
                .get_account_info(&AccountAddress::from(acc).into(), block_ident)
                .await?;
            let index = info.response.account_index.index as usize;
            if let Some(elem) = account_balances.get_mut(index) {
                elem.push((block.block_slot_time, info.response.account_amount));
            } else {
                // Newly created accounts have balance 0 at the start of the period.
                for idx in account_balances.len()..index {
                    account_balances.push(vec![(first_block.block_slot_time, Amount::zero())]);
                    let idx_acc = client
                        .get_account_info(&AccountIndex::from(idx as u64).into(), block_ident)
                        .await?;
                    account_addresses.push(idx_acc.response.account_address);
                }
                account_balances.push(vec![
                    (first_block.block_slot_time, Amount::zero()),
                    (block.block_slot_time, info.response.account_amount),
                ]);
                account_addresses.push(info.response.account_address);
            }
        }
    }
    cancel_handle.abort();
    bar.finish_and_clear();

    let mut out_handle: csv::Writer<Box<dyn std::io::Write>> = if let Some(file) = accds.out {
        csv::Writer::from_writer(Box::new(std::fs::File::create(file)?))
    } else {
        csv::Writer::from_writer(Box::new(std::io::stdout().lock()))
    };
    anyhow::ensure!(
        account_addresses.len() == account_balances.len(),
        "Expecting addresses match account balances. This is a bug."
    );
    for (balances, address) in account_balances.into_iter().zip(account_addresses) {
        let Some((&first, rest)) = balances.split_first() else {
                    anyhow::bail!("A bug, there should always be at least one reading.");
                };
        let mut last_time = first.0;
        let mut weighted_sum = u128::from(first.1.micro_ccd);
        let mut last_balance = weighted_sum;
        for &(dt, balance) in rest {
            weighted_sum +=
                (dt.signed_duration_since(last_time).num_milliseconds() as u128) * last_balance;
            last_time = dt;
            last_balance = u128::from(balance.micro_ccd);
        }
        weighted_sum += (last_block
            .block_slot_time
            .signed_duration_since(last_time)
            .num_milliseconds() as u128)
            * last_balance;
        let amount = weighted_sum
            / (last_block
                .block_slot_time
                .signed_duration_since(first_block.block_slot_time)
                .num_milliseconds() as u128);
        let amount = Amount::from_micro_ccd(amount as u64);
        out_handle.serialize(WeightRow {
            account: address,
            amount,
        })?;
    }
    out_handle.flush()?;
    Ok(())
}

#[derive(Debug, serde::Deserialize)]
/// Metadata of a candidate. We only need the name in this tool so we only model
/// that, and not the image and other parameters used by the frontend.
struct CandidateMetadata {
    name: String,
}

/// Create a new election instance.
async fn handle_new_election(endpoint: sdk::Endpoint, app: NewElectionArgs) -> anyhow::Result<()> {
    let mut client = sdk::Client::new(endpoint).await?;

    let wallet = WalletAccount::from_json_file(app.admin)?;

    let wasm_module = WasmModule::from_file(&app.module).context("Unable to read module.")?;
    let module_ref = wasm_module.get_module_ref();
    let existing_module = client
        .get_module_source(&module_ref, BlockIdentifier::LastFinal)
        .await;
    match existing_module {
        Ok(_) => {
            eprintln!("Module {module_ref} already exists.");
        }
        Err(e) if e.is_not_found() => {
            let nonce = client
                .get_next_account_sequence_number(&wallet.address)
                .await?;
            let tx = transactions::send::deploy_module(
                &wallet,
                wallet.address,
                nonce.nonce,
                TransactionTime::hours_after(1),
                wasm_module,
            );
            let hash = client.send_account_transaction(tx).await?;
            let (block_hash, result) = client
                .wait_until_finalized(&hash)
                .await
                .context("Module deployment failed.")?;
            anyhow::ensure!(result.is_success(), "Transaction failed {result:#?}");
            eprintln!("Module {module_ref} deployed in block {block_hash}");
        }
        Err(err) => anyhow::bail!("Could not inspect module status: {err}"),
    }

    let url = &app.base_url;
    let make_url = move |path| {
        let mut url = url.clone();
        url.set_path(path);
        url.to_string()
    };

    anyhow::ensure!(
        !app.guardians.is_empty(),
        "The set of guardians must have at least one address."
    );

    anyhow::ensure!(
        !app.candidates.is_empty(),
        "There must be at least one candidate."
    );

    // Construct the manifest and candidates.
    let (options, candidates) = {
        let mut candidates = Vec::with_capacity(app.candidates.len());
        let mut options = Vec::with_capacity(app.candidates.len());
        for candidate in app.candidates {
            let candidate_url = candidate.to_string();
            let r = reqwest::get(candidate)
                .await
                .context("Unable to get data for candidate.")?;
            anyhow::ensure!(r.status().is_success(), "Unable to get data for candidate.");
            let data = r.bytes().await?;
            let hash = contract::HashSha2256(sha2::Sha256::digest(&data).into());
            candidates.push(contract::ChecksumUrl {
                url: candidate_url,
                hash,
            });
            let candidate_meta = serde_json::from_slice::<CandidateMetadata>(&data)
                .context("Unable to parse guardian's information")?;
            options.push(eg::election_manifest::ContestOption {
                label: candidate_meta.name,
            });
        }
        (options, candidates)
    };

    let manifest_hash = {
        let contest = eg::election_manifest::Contest {
            label:           "Governance committee member".into(),
            selection_limit: options.len(),
            options:         options.try_into()?,
        };

        let manifest = eg::election_manifest::ElectionManifest {
            label:         "Governance commitee election 2024 election manifest".into(),
            contests:      [contest].try_into()?,
            ballot_styles: [eg::ballot_style::BallotStyle {
                label:    "Governance committee vote".into(),
                contests: [ContestIndex::from_one_based_index_const(1).unwrap()].into(),
            }]
            .try_into()?,
        };
        let manifest_json = serde_json::to_vec_pretty(&manifest)?;
        let digest: [u8; 32] = sha2::Sha256::digest(&manifest_json).into();
        std::fs::write(app.manifest_file, manifest_json)?;
        contract::HashSha2256(digest)
    };

    let parameters_hash = {
        let n = GuardianIndex::from_one_based_index(app.guardians.len().try_into()?)
            .context("Need at least one guardian.")?;

        let k = GuardianIndex::from_one_based_index_const(app.threshold)
            .context("Threshold must be at least 1.")?;
        anyhow::ensure!(
            k <= n,
            "Threshold must be less than total number of guardians."
        );

        let parameters = eg::election_parameters::ElectionParameters {
            fixed_parameters:   eg::standard_parameters::STANDARD_PARAMETERS.clone(),
            varying_parameters: eg::varying_parameters::VaryingParameters {
                n,
                k,
                date: chrono::Utc::now().to_string(),
                info: format!(
                    "Governance committee election from {} to {} with {k} out of {n} threshold.",
                    app.election_start, app.election_end
                ),
                ballot_chaining: eg::varying_parameters::BallotChaining::Prohibited,
            },
        };
        let parameters_json = serde_json::to_vec_pretty(&parameters)?;
        let digest: [u8; 32] = sha2::Sha256::digest(&parameters_json).into();
        std::fs::write(app.parameters_file, parameters_json)?;
        contract::HashSha2256(digest)
    };

    let eligible_voters_hash = {
        let data = std::fs::read(app.voters_file).context("Unable to read voters file.")?;
        contract::HashSha2256(sha2::Sha256::digest(data).into())
    };

    let init_param = contract::InitParameter {
        admin_account: wallet.address,
        candidates,
        guardians: app.guardians,
        eligible_voters: contract::ChecksumUrl {
            url:  make_url("/static/concordium/eligible-voters.csv"),
            hash: eligible_voters_hash,
        },
        election_manifest: contract::ChecksumUrl {
            url:  make_url("static/electionguard/election-manifest.json"),
            hash: manifest_hash,
        },
        election_parameters: contract::ChecksumUrl {
            url:  make_url("static/electionguard/election-parameters.json"),
            hash: parameters_hash,
        },
        election_description: "Test election".into(),
        election_start: app.election_start.try_into()?,
        election_end: app.election_end.try_into()?,
        delegation_string: app.delegation_string,
    };

    let param = concordium_std::OwnedParameter::from_serial(&init_param)?; // Example

    let param_json = contract::InitParameter::get_type()
        .to_json_string_pretty(&concordium_std::to_bytes(&init_param))?;
    eprintln!("JSON parameter that will be used to initialize the contract.");
    println!("{}", param_json);

    let confirm = dialoguer::Confirm::new()
        .report(true)
        .wait_for_newline(true)
        .with_prompt("Do you want to initialize the contract?")
        .interact()?;
    anyhow::ensure!(confirm, "Aborting.");

    let payload = transactions::InitContractPayload {
        init_name: OwnedContractName::new("init_election".into())?,
        amount: Amount::from_micro_ccd(0),
        mod_ref: module_ref,
        param,
    };

    let nonce = client
        .get_next_account_sequence_number(&wallet.address)
        .await?;

    let at = transactions::send::init_contract(
        &wallet,
        wallet.address,
        nonce.nonce,
        TransactionTime::hours_after(1),
        payload,
        20_000.into(),
    );
    let tx_hash = client.send_account_transaction(at).await?;
    eprintln!("Submitted transaction with hash {tx_hash}.");
    let (_, result) = client
        .wait_until_finalized(&tx_hash)
        .await
        .context("Failed to initialize contract instance.")?;
    let result = result
        .contract_init()
        .context("Unexpected response from transaction.")?;

    eprintln!(
        "Deployed new contract instance with address {} using transaction hash {}.",
        result.address, tx_hash
    );
    Ok(())
}<|MERGE_RESOLUTION|>--- conflicted
+++ resolved
@@ -33,12 +33,9 @@
     verifiable_decryption::VerifiableDecryption,
 };
 use election_common::{
-    decode, encode, EncryptedTally, GuardianDecryption, GuardianDecryptionProof,
+    decode, encode, get_scaling_factor, EncryptedTally, GuardianDecryption,
+    GuardianDecryptionProof, WeightRow,
 };
-<<<<<<< HEAD
-use election_common::{decode, encode, get_scaling_factor, WeightRow};
-=======
->>>>>>> 550f33aa
 use futures::TryStreamExt;
 use indicatif::{ProgressBar, ProgressStyle};
 use sha2::Digest as _;
