## 0.2.4

<<<<<<< HEAD
- Parallelize the tally computation.
=======
- Updates concordium rust dependencies
>>>>>>> b6c91a6f

## 0.2.3

- `new-election` subcommand: Support supplying candidate metadata as paths on the host machine.
  When specified as a path, the data is registered in the contract under a url pointing to the election server.

## 0.2.2

- Support decryption when there are no votes.

## 0.2.1

- Allow overwriting encrypted tally if it is different from computed.
- Print progress bar during decryption.

## 0.2.0

- Add command for resetting finalization phase.

## 0.1.1

- Fix quorum check and error message in decryption handler.<|MERGE_RESOLUTION|>--- conflicted
+++ resolved
@@ -1,10 +1,7 @@
 ## 0.2.4
 
-<<<<<<< HEAD
 - Parallelize the tally computation.
-=======
 - Updates concordium rust dependencies
->>>>>>> b6c91a6f
 
 ## 0.2.3
 
