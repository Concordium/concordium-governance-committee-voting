use anyhow::Context;
use clap::Parser as _;
use concordium_governance_committee_election as contract;
use concordium_rust_sdk::{
    base::transactions,
    common::types::TransactionTime,
    contract_client::{self, ContractTransactionMetadata, ViewError},
    smart_contracts::common::Amount,
    types::{
        smart_contracts::{OwnedContractName, OwnedParameter, WasmModule},
        transactions::InitContractPayload,
        Energy, WalletAccount,
    },
    v2::{self as sdk, BlockIdentifier},
};
use contract::{ChecksumUrl, GuardiansState, RegisterGuardianPublicKeyParameter};
use eg::{
    ballot::BallotEncrypted,
    ballot_style::BallotStyle,
    contest_selection::ContestSelection,
    device::Device,
    election_manifest::ContestIndex,
    election_record::PreVotingData,
    guardian::GuardianIndex,
    guardian_secret_key::GuardianSecretKey,
    guardian_share::{GuardianEncryptedShare, GuardianSecretKeyShare},
    varying_parameters::VaryingParameters,
    verifiable_decryption::{
        CombinedDecryptionShare, DecryptionProof, DecryptionShare, DecryptionShareResult,
    },
};
<<<<<<< HEAD
use election_common::{
    ByteConvert, ElectionEncryptedTally, GuardianDecryptionShares, GuardianEncryptedShares,
};
=======
use election_common::{decode, encode};
>>>>>>> 99ebad14
use futures::{stream::FuturesUnordered, TryStreamExt};
use rand::Rng;
use sha2::Digest;
use std::{collections::BTreeMap, path::PathBuf};

/// Command line configuration of the application.
#[derive(Debug, clap::Parser)]
struct Args {
    /// The node used for querying
    #[arg(
        long = "node",
        help = "The endpoints are expected to point to concordium node grpc v2 API's.",
        default_value = "http://localhost:20001",
        global = true
    )]
    node_endpoint:     concordium_rust_sdk::v2::Endpoint,
    /// List of eligible voters. If this is not set then the eligible voters are
    /// all accounts with equal weight, and an `eligible-voters.json` file
    /// is emitted to the output directory.
    #[arg(
        long = "eligible-voters",
        help = "A path to the list of eligible voters. This file is hashed and the hash put into \
                the contract."
    )]
    eligible_voters:   Option<std::path::PathBuf>,
    #[arg(
        long = "module",
        help = "Source module from which to initialize the contract instances."
    )]
    module:            std::path::PathBuf,
    #[arg(long = "keys", help = "Directory with account keys.")]
    keys:              std::path::PathBuf,
    #[arg(
        long = "num-options",
        help = "Number of options to vote for.",
        default_value = "5"
    )]
    num_options:       usize,
    #[arg(
        long = "candidates-dir",
        name = "candidates-dir",
        help = "Directory with candidates JSON files."
    )]
    candidates_dir:    Option<PathBuf>,
    #[arg(
        long = "election-duration",
        help = "Duration of the election in minutes. Should be at least 1.",
        default_value = "2"
    )]
    election_duration: i64,
    #[arg(
        long = "base-url",
        help = "Base url where the election data is accessible. This is recorded in the contract.",
        default_value = "http://localhost:7000/"
    )]
    base_url:          url::Url,
    #[arg(long = "out", help = "Output directory for all the artifacts.")]
    out:               std::path::PathBuf,
}

#[tokio::main]
async fn main() -> anyhow::Result<()> {
    let args = Args::parse();

    let endpoint = if args
        .node_endpoint
        .uri()
        .scheme()
        .map_or(false, |x| x == &sdk::Scheme::HTTPS)
    {
        args.node_endpoint
            .tls_config(tonic::transport::channel::ClientTlsConfig::new())
            .context("Unable to construct TLS configuration for the Concordium API.")?
    } else {
        args.node_endpoint
    }
    .connect_timeout(std::time::Duration::from_secs(5))
    .timeout(std::time::Duration::from_secs(10));

    let (admin, guardians) = {
        let dir = std::fs::read_dir(args.keys)?;
        let mut accounts = dir.map(|x| x.map(|f| WalletAccount::from_json_file(f.path())));
        let admin = accounts
            .next()
            .context("Expect at least one account")?
            .context("Unable to read account keys")??;
        eprintln!("Using account {} as the admin account.", admin.address);
        let guardian_keys: Vec<WalletAccount> = accounts
            .map(|a| {
                let wallet = a??;
                eprintln!("Using {} as a guardian.", wallet.address);
                Ok(wallet)
            })
            .collect::<anyhow::Result<Vec<_>>>()?;
        anyhow::ensure!(
            !guardian_keys.is_empty(),
            "Need at least one guardian account."
        );
        (admin, guardian_keys)
    };

    let (params_out, guardian_out) = {
        let params_out = args.out.join("static").join("electionguard");
        std::fs::create_dir_all(&params_out)?;
        (params_out, args.out)
    };

    let url = &args.base_url;
    let make_url = move |path: &str| -> String {
        let mut url = url.clone();
        url.set_path(path);
        url.to_string()
    };

    let candidates = {
        if let Some(dir) = args.candidates_dir {
            let dir = std::fs::read_dir(dir)?;
            let mut candidates = Vec::new();
            for entry in dir {
                let entry = entry?;
                let path = entry.path();
                if let Some(ext) = path.extension() {
                    if ext == "json" {
                        let mut hasher = sha2::Sha256::new();
                        let mut file = std::fs::File::open(&path)?;
                        std::io::copy(&mut file, &mut hasher)?;
                        let web_path = format!(
                            "static/concordium/candidates/{}",
                            path.file_name().context("No file name.")?.to_string_lossy()
                        );
                        candidates.push(ChecksumUrl {
                            url:  make_url(&web_path),
                            hash: contract::HashSha2256(hasher.finalize().into()),
                        })
                    }
                }
            }
            candidates
        } else {
            std::fs::create_dir_all(guardian_out.join("candidates"))?;
            (0..args.num_options)
                .map(|c| {
                    let path = guardian_out.join(format!("candidates/{c}.json"));
                    let candidate_details = serde_json::json!({
                        "name": format!("Candidate {c}"),
                        "imageUrl": "https://picsum.photos/300/300",
                        "descriptionUrl": "https://concordium.com"
                    });
                    let candidate_details_bytes = serde_json::to_vec_pretty(&candidate_details)?;
                    std::fs::write(path, &candidate_details_bytes)?;
                    let web_path = format!("static/concordium/candidates/{c}.json",);
                    Ok::<_, anyhow::Error>(ChecksumUrl {
                        url:  make_url(&web_path),
                        hash: contract::HashSha2256(
                            sha2::Sha256::digest(candidate_details_bytes).into(),
                        ),
                    })
                })
                .collect::<Result<_, _>>()?
        }
    };
    let num_options = candidates.len();

    let (manifest, manifest_digest) = {
        let options = (0..num_options)
            .map(|o| eg::election_manifest::ContestOption {
                label: format!("Candidate {o}"),
            })
            .collect::<Vec<_>>()
            .try_into()?;
        let contest = eg::election_manifest::Contest {
            label: "New governance committee member".into(),
            selection_limit: num_options,
            options,
        };
        let manifest = eg::election_manifest::ElectionManifest {
            label:         "Test election manifest".into(),
            contests:      [contest].try_into()?,
            ballot_styles: [BallotStyle {
                label:    "Governance committee vote".into(),
                contests: [ContestIndex::from_one_based_index_const(1).unwrap()].into(),
            }]
            .try_into()?,
        };
        let manifest_json = serde_json::to_vec_pretty(&manifest)?;
        let digest: [u8; 32] = sha2::Sha256::digest(&manifest_json).into();
        std::fs::write(params_out.join("election-manifest.json"), manifest_json)?;
        (manifest, digest)
    };

    let (parameters, parameters_digest) = {
        let n = GuardianIndex::from_one_based_index(guardians.len().try_into()?)
            .context("Need at least one guardian.")?;

        // Hardcoded to at most 2 guardians being enough.
        let k = std::cmp::min(guardians.len().try_into()?, 2);
        let k = GuardianIndex::from_one_based_index_const(k as u32)
            .expect("Cannot fail, k is at least 1 at this point.");

        let parameters = eg::election_parameters::ElectionParameters {
            fixed_parameters:   eg::standard_parameters::STANDARD_PARAMETERS.clone(),
            varying_parameters: VaryingParameters {
                n,
                k,
                date: chrono::Utc::now().to_string(),
                info: format!("Test election with {} guardians.", guardians.len()),
                ballot_chaining: eg::varying_parameters::BallotChaining::Prohibited,
            },
        };
        let parameters_json = serde_json::to_vec_pretty(&parameters)?;
        let digest: [u8; 32] = sha2::Sha256::digest(&parameters_json).into();
        std::fs::write(params_out.join("election-parameters.json"), parameters_json)?;
        (parameters, digest)
    };

    let mut client = sdk::Client::new(endpoint).await?;

    // deploy module
    let mod_ref = {
        let module = WasmModule::from_file(&args.module)?;
        let mod_ref = module.get_module_ref();
        if client
            .get_module_source(&mod_ref, BlockIdentifier::LastFinal)
            .await
            .is_ok()
        {
            eprintln!("Source module with reference {mod_ref} already exists.");
        } else {
            let nonce = client
                .get_next_account_sequence_number(&admin.address)
                .await?;
            let tx = transactions::send::deploy_module(
                &admin,
                admin.address,
                nonce.nonce,
                TransactionTime::hours_after(1),
                module,
            );
            let hash = client.send_account_transaction(tx).await?;
            eprintln!("Send deployment transaction with hash {hash}.");
            let (block_hash, result) = client.wait_until_finalized(&hash).await?;
            if let Some(err) = result.is_rejected_account_transaction() {
                anyhow::bail!("Failed to deploy module: {err:#?}");
            }
            eprintln!("Deployed module with reference {mod_ref} in block {block_hash}");
        }
        mod_ref
    };

    // initialize new instance
    let (start_timestamp, end_timestamp, mut contract_client) = {
        let start_timestamp = chrono::Utc::now()
            .checked_add_signed(chrono::Duration::minutes(2))
            .context("Time overflow.")?;
        let election_start = start_timestamp.try_into()?;
        let end_timestamp = chrono::Utc::now()
            .checked_add_signed(chrono::Duration::minutes(args.election_duration + 2))
            .context("Time overflow")?;

        let election_end = end_timestamp.try_into()?;
        let eligible_voters_hash = if let Some(voters_file) = args.eligible_voters {
            let mut file = std::fs::File::open(voters_file)?;
            let mut hasher = sha2::Sha256::new();
            std::io::copy(&mut file, &mut hasher)?;
            contract::HashSha2256(hasher.finalize().into())
        } else {
            // give each account weight 3
            let accs = client
                .get_account_list(BlockIdentifier::LastFinal)
                .await?
                .response
                .map_ok(|addr| (addr, 3u64))
                .try_collect::<BTreeMap<_, _>>()
                .await?;
            let json = serde_json::to_vec_pretty(&accs)?;
            let hash = sha2::Sha256::digest(&json);
            std::fs::write(guardian_out.join("eligible-voters.json"), json)?;
            contract::HashSha2256(hash.into())
        };
        let eligible_voters = contract::ChecksumUrl {
            url:  make_url("static/concordium/eligible-voters.json"),
            hash: eligible_voters_hash,
        };
        let init_param = contract::InitParameter {
            admin_account: admin.address,
            candidates,
            guardians: guardians.iter().map(|g| g.address).collect(),
            eligible_voters,
            election_manifest: contract::ChecksumUrl {
                url:  make_url("static/electionguard/election-manifest.json"),
                hash: contract::HashSha2256(manifest_digest),
            },
            election_parameters: contract::ChecksumUrl {
                url:  make_url("static/electionguard/election-parameters.json"),
                hash: contract::HashSha2256(parameters_digest),
            },
            election_description: "Test election".into(),
            election_start,
            election_end,
            delegation_string: "Delegation string".into(),
        };
        let nonce = client
            .get_next_account_sequence_number(&admin.address)
            .await?;
        let expiry = TransactionTime::hours_after(1);
        let payload = InitContractPayload {
            amount: Amount::zero(),
            mod_ref,
            init_name: OwnedContractName::new_unchecked("init_election".into()),
            param: OwnedParameter::from_serial(&init_param)?,
        };
        let energy = Energy::from(10000);
        let tx = transactions::send::init_contract(
            &admin,
            admin.address,
            nonce.nonce,
            expiry,
            payload,
            energy,
        );
        let hash = client.send_account_transaction(tx).await?;
        eprintln!("Send initialization transaction with hash {hash}.");
        let (block_hash, result) = client.wait_until_finalized(&hash).await?;
        if let Some(error) = result.is_rejected_account_transaction() {
            anyhow::bail!("Failed to initialize contract: {error:#?}.");
        }
        let info = result.contract_init().context("Expect an init result")?;
        eprintln!(
            "Successfully initialized contract in block {block_hash}, with address {}.",
            info.address
        );
        let cc = contract_client::ContractClient::<ElectionContractMarker>::create(
            client.clone(),
            info.address,
        )
        .await?;
        (start_timestamp, end_timestamp, cc)
    };

    let mut rng = util::csprng::Csprng::new(b"Test keys seed.");

    let (guardian_secret_keys, guardian_public_keys) = {
        let mut guardian_keys = Vec::with_capacity(guardians.len());
        let mut guardian_public_keys = Vec::with_capacity(guardians.len());
        // create new guardians
        let futs = FuturesUnordered::new();
        for (g, g_acc) in (1..=guardians.len()).zip(&guardians) {
            let index = GuardianIndex::from_one_based_index(g as u32)?;
            let key = GuardianSecretKey::generate(
                &mut rng,
                &parameters,
                index,
                Some(format!("Test guardian {g}.")),
            );
            let public_key = key.make_public_key();
            std::fs::write(
                guardian_out.join(format!("guardian-{g}.json")),
                serde_json::to_string_pretty(&key)?,
            )
            .context("Unable to write guardian keys.")?;

            let param = encode(&public_key)?;
            let mut contract_client = contract_client.clone();
            let fut = async move {
                let tx_dry_run = contract_client
                    .dry_run_update::<RegisterGuardianPublicKeyParameter, ViewError>(
                        "registerGuardianPublicKey",
                        Amount::zero(),
                        g_acc.address,
                        &param,
                    )
                    .await?;

                let tx_hash = tx_dry_run.send(g_acc).await?;

                eprintln!("Submitted guardian {g} key application with transaction hash {tx_hash}");

                if let Err(err) = tx_hash.wait_for_finalization().await {
                    anyhow::bail!("Registering public key failed: {err:#?}");
                }
                Ok(g)
            };
            futs.push(fut);

            guardian_public_keys.push(public_key);
            guardian_keys.push(key);
        }

        futs.try_for_each(|g| async move {
            eprintln!("Public key for guardian {g} is registered");
            Ok(())
        })
        .await?;

        let futs = FuturesUnordered::new();
        for ((g, g_acc), dealer_private_key) in (1..).zip(&guardians).zip(&guardian_keys) {
            let mut shares = Vec::new();
            for dealer_public_key in &guardian_public_keys {
                let share = GuardianEncryptedShare::new(
                    &mut rng,
                    &parameters,
                    dealer_private_key,
                    dealer_public_key,
                );
                shares.push(share);
            }

            let param = encode(&shares)?;

            let mut contract_client = contract_client.clone();
            let fut = async move {
                let dry_run = contract_client
                    .dry_run_update::<Vec<u8>, ViewError>(
                        "registerGuardianEncryptedShare",
                        Amount::zero(),
                        g_acc.address,
                        &param,
                    )
                    .await?;

                let tx_hash = dry_run.send(g_acc).await?;

                eprintln!("Submitted guardian's key shares with transaction hash {tx_hash}");

                if let Err(err) = tx_hash.wait_for_finalization().await {
                    anyhow::bail!("Registering key shares failed: {err:#?}");
                }
                Ok(g)
            };
            futs.push(fut);
        }

        futs.try_for_each(|g| async move {
            eprintln!("Key shares for guardian {g} registered");
            Ok(())
        })
        .await?;

        (guardian_keys, guardian_public_keys)
    };

    // Now all the key shares are registered. Check all of them.
    let guardian_secret_shares = {
        let mut guardian_secret_shares = Vec::new();
        let mut guardians_state = contract_client
            .view::<_, GuardiansState, ViewError>(
                "viewGuardiansState",
                &(),
                BlockIdentifier::LastFinal,
            )
            .await?;
        guardians_state.sort_by_key(|(_, g)| g.index);
        for (g_i, secret_key) in (1..).zip(&guardian_secret_keys) {
            let mut guardian_key_shares = Vec::new();
            for (_, guardian_state) in &guardians_state {
                let share = guardian_state
                    .encrypted_share
                    .as_ref()
                    .context("Guardian share not registered.")?;
<<<<<<< HEAD
                let mut shares = GuardianEncryptedShares::decode(share)
=======
                let mut shares = decode::<Vec<GuardianEncryptedShare>>(share)
>>>>>>> 99ebad14
                    .context("Unable to parse key shares.")?;
                let Ok(i) = shares.binary_search_by_key(&GuardianIndex::from_one_based_index(g_i as u32)?, |x: &GuardianEncryptedShare| x.recipient) else {
                    anyhow::bail!("Could not find guardian's encrypted share.");
                };
                let share = shares.swap_remove(i);
                drop(shares);
                let dealer_public_key = &guardian_public_keys[share.dealer.get_zero_based_usize()];
                if let Err(e) =
                    share.decrypt_and_validate(&parameters, dealer_public_key, secret_key)
                {
                    anyhow::bail!(
                        "Failed to decrypt and validate share for guardian {} using dealer {}. \
                         Reason: {e:#}",
                        share.recipient,
                        share.dealer
                    )
                }
                guardian_key_shares.push(share);
            }
            guardian_secret_shares.push(GuardianSecretKeyShare::compute(
                &parameters,
                &guardian_public_keys,
                &guardian_key_shares,
                secret_key,
            )?);
        }
        guardian_secret_shares
    };

    // Post that each guardian is happy.
    {
        eprintln!("Publishing that each guardian is happy with all the other guardian's shares.");
        let futs = FuturesUnordered::new();
        for guardian in &guardians {
            let mut contract_client = contract_client.clone();
            let fut = async move {
                let tx_dry_run = contract_client
                    .dry_run_update::<contract::GuardianStatus, ViewError>(
                        "registerGuardianStatus",
                        Amount::zero(),
                        guardian.address,
                        &contract::GuardianStatus::VerificationSuccessful,
                    )
                    .await?;

                let tx_hash = tx_dry_run.send(guardian).await?;

                eprintln!(
                    "Submitted approval for guardian {} application with transaction hash \
                     {tx_hash}",
                    guardian.address
                );

                if let Err(err) = tx_hash.wait_for_finalization().await {
                    anyhow::bail!("Registering verification status failed: {err:#?}");
                } else {
                    eprintln!(
                        "Registered verification successful for guardian {}",
                        guardian.address
                    );
                }
                Ok::<(), anyhow::Error>(())
            };
            futs.push(fut);
        }
        futs.try_collect::<()>().await?;
    }

    {
        let to_wait = start_timestamp.signed_duration_since(chrono::Utc::now());
        let num_millis = to_wait.num_milliseconds();
        if num_millis > 0 {
            eprintln!(
                "Waiting for {} seconds for the election to start.",
                num_millis / 1000
            );
            tokio::time::sleep(std::time::Duration::from_millis(num_millis as u64)).await;
        }
    }

    // Now do some voting.

    let context =
        PreVotingData::compute(manifest.clone(), parameters.clone(), &guardian_public_keys)
            .context("Unable to compute joint public key.")?;
    let contest = ContestIndex::from_one_based_index(1)?;
    {
        let device = Device::new(&uuid::Uuid::new_v4().to_string(), context);
        let mut hashes = Vec::with_capacity(guardians.len() + 1);
        for voter in guardians.iter().chain(std::iter::once(&admin)) {
            let primary_nonce: [u8; 32] = rand::thread_rng().gen();
            let selections = ContestSelection {
                vote: (0..num_options)
                    .map(|_| if rand::thread_rng().gen() { 1u8 } else { 0u8 })
                    .collect(),
            };
            eprintln!("Voter {} voting {:?}", voter.address, selections.vote);
            let ballot = BallotEncrypted::new_from_selections(
                &device,
                &mut rng,
                &primary_nonce,
                &[(contest, selections)].into(),
            );
            let ballot_data = encode(&ballot)?;
            eprintln!("Ballot serialized size {}B", ballot_data.len());
            let nonce = client
                .get_next_account_sequence_number(&voter.address)
                .await?;

            let metadata = ContractTransactionMetadata {
                sender_address: voter.address,
                nonce:          nonce.nonce,
                expiry:         TransactionTime::hours_after(1),
                energy:         transactions::send::GivenEnergy::Add(10000.into()),
                amount:         Amount::zero(),
            };

            let tx_hash = contract_client
                .update::<Vec<u8>, anyhow::Error>(voter, &metadata, "registerVotes", &ballot_data)
                .await?;
            eprintln!(
                "Submitted vote for {} with transaction hash {tx_hash}",
                voter.address
            );

            hashes.push((voter.address, tx_hash));
        }

        for (voter, tx_hash) in hashes {
            if let Some(err) = client
                .wait_until_finalized(&tx_hash)
                .await?
                .1
                .is_rejected_account_transaction()
            {
                anyhow::bail!("Registering vote failed: {err:#?}");
            }

            eprintln!("Vote for {} registered", voter);
        }
    }

    {
        let to_wait = chrono::Utc::now().signed_duration_since(end_timestamp);
        if to_wait.num_milliseconds() > 0 {
            eprintln!(
                "Waiting until election ends, for {} seconds.",
                to_wait.num_seconds()
            );
            tokio::time::sleep(to_wait.to_std()?).await;
        }
    }

    // Wait until the encrypted tally is registered.
    let (guardian_secret_states, ciphertexts) = {
        let spinner = indicatif::ProgressBar::new_spinner();
        let mut interval = tokio::time::interval(std::time::Duration::from_millis(1000));
        let serialized_tally = loop {
            interval.tick().await;
            let r = contract_client
                .view::<(), Option<Vec<u8>>, ViewError>(
                    "viewEncryptedTally",
                    &(),
                    BlockIdentifier::LastFinal,
                )
                .await?;
            if let Some(serialized_tally) = r {
                break serialized_tally;
            } else {
                spinner.set_message("Waiting until the encrypted tally is registered.");
                spinner.tick();
            }
        };
        eprintln!("Retrieved encrypted tally.");
<<<<<<< HEAD
        let encrypted_tally =
            ElectionEncryptedTally::decode(&serialized_tally).context("Unable to read tally.")?;
=======
        let serialized_tally = decode::<BTreeMap<ContestIndex, Vec<Ciphertext>>>(&serialized_tally)
            .context("Unable to read tally.")?;
>>>>>>> 99ebad14

        // State maintained by guardians for the proof of decryption.
        let mut secret_states = Vec::new();

        for (share, guardian_wallet) in guardian_secret_shares.iter().zip(&guardians) {
            let mut decryptions = BTreeMap::new();
            let mut secret_states_map = BTreeMap::new();
            for (&index, ciphertexts) in &encrypted_tally {
                let secret_states_for_i = secret_states_map.entry(index).or_insert(Vec::new());
                let decryption_shares = decryptions
                    .entry(index)
                    .or_insert_with(|| Vec::with_capacity(ciphertexts.len()));
                for ciphertext in ciphertexts {
                    let ds = DecryptionShare::from(&parameters.fixed_parameters, share, ciphertext);
                    let (proof_commit, secret_state) = DecryptionProof::generate_commit_share(
                        &mut rng,
                        &parameters.fixed_parameters,
                        ciphertext,
                        &ds.i,
                    );
                    decryption_shares.push(DecryptionShareResult {
                        share: ds,
                        proof_commit,
                    });
                    secret_states_for_i.push(secret_state);
                }
            }
            secret_states.push(secret_states_map);

<<<<<<< HEAD
            let decryptions = decryptions.encode()?;
=======
            let decryptions = encode(&decryptions)?;
>>>>>>> 99ebad14

            eprintln!("Serialized decryption share is {}B.", decryptions.len());

            let dry_run_result = contract_client
                .dry_run_update::<Vec<u8>, ViewError>(
                    "postDecryptionShare",
                    Amount::zero(),
                    guardian_wallet.address,
                    &decryptions,
                )
                .await?;

            let tx_hash = dry_run_result.send(guardian_wallet).await?;

            eprintln!("Submitted decryption share with transaction {tx_hash}");

            if let Err(err) = tx_hash.wait_for_finalization().await {
                anyhow::bail!("Registering decryption share failed: {err:#?}");
            }

            eprintln!(
                "Registered decryption shares for guardian {}",
                guardian_wallet.address
            );
        }
        (secret_states, encrypted_tally)
    };

    // Now for each guardian gather decrypted shares.
    {
        let context =
            PreVotingData::compute(manifest.clone(), parameters.clone(), &guardian_public_keys)
                .context("Unable to compute joint public key.")?;
        let mut guardians_state = contract_client
            .view::<_, GuardiansState, ViewError>(
                "viewGuardiansState",
                &(),
                BlockIdentifier::LastFinal,
            )
            .await?;
        guardians_state.sort_by_key(|(_, g)| g.index);
        for ((secret_key, secret_states), guardian_wallet) in guardian_secret_shares
            .iter()
            .zip(guardian_secret_states)
            .zip(&guardians)
        {
            let mut response_shares = BTreeMap::new();
            for (index, ciphertexts_state) in &secret_states {
                // gather all decryption shares for a specific ciphertext.
                let mut response_shares_i = Vec::new();
                for (i, ciphertext_state) in ciphertexts_state.iter().enumerate() {
                    let mut commit_shares = Vec::new();
                    let mut decryption_shares = Vec::new();
                    for gs in &guardians_state {
                        let Some(share_result) = gs.1.decryption_share.as_ref() else {
                            anyhow::bail!("Share not present even though it was registered.");
                        };
<<<<<<< HEAD
                        let share_result = GuardianDecryptionShares::decode(share_result)
                            .context("Unable to parse decryption share result.")?;
=======
                        let share_result = decode::<
                            BTreeMap<ContestIndex, Vec<DecryptionShareResult>>,
                        >(share_result)
                        .context("Unable to parse decryption share result.")?;
>>>>>>> 99ebad14
                        let result = &share_result
                            .get(index)
                            .context("Contest index not present")?[i];
                        commit_shares.push(result.proof_commit.clone());
                        decryption_shares.push(result.share.clone());
                    }
                    let combined_decryption =
                        CombinedDecryptionShare::combine(&parameters, decryption_shares.iter())?;
                    let ciphertext = &ciphertexts.get(index).context("Unknown contest")?[i];
                    let proof = DecryptionProof::generate_response_share(
                        &parameters.fixed_parameters,
                        &context.hashes_ext,
                        &context.public_key,
                        ciphertext,
                        &combined_decryption,
                        &commit_shares,
                        ciphertext_state,
                        secret_key,
                    )?;
                    response_shares_i.push(proof);
                }
                response_shares.insert(*index, response_shares_i);
            }
            // Publish response shares

<<<<<<< HEAD
            let shares = response_shares.encode()?;
=======
            let shares = encode(&response_shares)?;
>>>>>>> 99ebad14

            let dry_run_result = contract_client
                .dry_run_update::<_, ViewError>(
                    "postDecryptionProofResponseShare",
                    Amount::zero(),
                    guardian_wallet.address,
                    &shares,
                )
                .await?;

            let tx_hash = dry_run_result.send(guardian_wallet).await?;

            eprintln!("Submitted response share with transaction hash {tx_hash}");

            if let Err(err) = tx_hash.wait_for_finalization().await {
                anyhow::bail!("Registering response failed: {err:#?}");
            }

            eprintln!(
                "Registered response for guardian {}",
                guardian_wallet.address
            );
        }
    }

    Ok(())
}

enum ElectionContractMarker {}<|MERGE_RESOLUTION|>--- conflicted
+++ resolved
@@ -29,13 +29,7 @@
         CombinedDecryptionShare, DecryptionProof, DecryptionShare, DecryptionShareResult,
     },
 };
-<<<<<<< HEAD
-use election_common::{
-    ByteConvert, ElectionEncryptedTally, GuardianDecryptionShares, GuardianEncryptedShares,
-};
-=======
-use election_common::{decode, encode};
->>>>>>> 99ebad14
+use election_common::{decode, encode, ElectionEncryptedTally, GuardianDecryptionShares};
 use futures::{stream::FuturesUnordered, TryStreamExt};
 use rand::Rng;
 use sha2::Digest;
@@ -495,11 +489,7 @@
                     .encrypted_share
                     .as_ref()
                     .context("Guardian share not registered.")?;
-<<<<<<< HEAD
-                let mut shares = GuardianEncryptedShares::decode(share)
-=======
                 let mut shares = decode::<Vec<GuardianEncryptedShare>>(share)
->>>>>>> 99ebad14
                     .context("Unable to parse key shares.")?;
                 let Ok(i) = shares.binary_search_by_key(&GuardianIndex::from_one_based_index(g_i as u32)?, |x: &GuardianEncryptedShare| x.recipient) else {
                     anyhow::bail!("Could not find guardian's encrypted share.");
@@ -674,13 +664,8 @@
             }
         };
         eprintln!("Retrieved encrypted tally.");
-<<<<<<< HEAD
         let encrypted_tally =
-            ElectionEncryptedTally::decode(&serialized_tally).context("Unable to read tally.")?;
-=======
-        let serialized_tally = decode::<BTreeMap<ContestIndex, Vec<Ciphertext>>>(&serialized_tally)
-            .context("Unable to read tally.")?;
->>>>>>> 99ebad14
+            decode::<ElectionEncryptedTally>(&serialized_tally).context("Unable to read tally.")?;
 
         // State maintained by guardians for the proof of decryption.
         let mut secret_states = Vec::new();
@@ -710,11 +695,7 @@
             }
             secret_states.push(secret_states_map);
 
-<<<<<<< HEAD
-            let decryptions = decryptions.encode()?;
-=======
             let decryptions = encode(&decryptions)?;
->>>>>>> 99ebad14
 
             eprintln!("Serialized decryption share is {}B.", decryptions.len());
 
@@ -772,15 +753,8 @@
                         let Some(share_result) = gs.1.decryption_share.as_ref() else {
                             anyhow::bail!("Share not present even though it was registered.");
                         };
-<<<<<<< HEAD
-                        let share_result = GuardianDecryptionShares::decode(share_result)
+                        let share_result = decode::<GuardianDecryptionShares>(share_result)
                             .context("Unable to parse decryption share result.")?;
-=======
-                        let share_result = decode::<
-                            BTreeMap<ContestIndex, Vec<DecryptionShareResult>>,
-                        >(share_result)
-                        .context("Unable to parse decryption share result.")?;
->>>>>>> 99ebad14
                         let result = &share_result
                             .get(index)
                             .context("Contest index not present")?[i];
@@ -806,11 +780,7 @@
             }
             // Publish response shares
 
-<<<<<<< HEAD
-            let shares = response_shares.encode()?;
-=======
             let shares = encode(&response_shares)?;
->>>>>>> 99ebad14
 
             let dry_run_result = contract_client
                 .dry_run_update::<_, ViewError>(
