--- conflicted
+++ resolved
@@ -302,35 +302,12 @@
             std::io::copy(&mut file, &mut hasher)?;
             contract::HashSha2256(hasher.finalize().into())
         } else {
-<<<<<<< HEAD
-            let accs = client
-                .get_account_list(BlockIdentifier::LastFinal)
-                .await?
-                .response
-                .map_ok(|account| WeightRow {
-                    account,
-                    amount: Amount::from_ccd(1000),
-                })
-                .try_collect::<Vec<_>>()
-                .await?;
-
-            let mut writer = csv::Writer::from_writer(vec![]);
-            for row in &accs {
-                writer.serialize(row)?;
-            }
-
-            let data = writer.into_inner()?;
-            let hash = sha2::Sha256::digest(&data);
-            std::fs::write(ccd_out.join("eligible-voters.csv"), data)
-                .context("Unable to write eligible voters")?;
-            contract::HashSha2256(hash.into())
-=======
             // give each account weight 3 CCD
             let mut accs = client
                 .get_account_list(BlockIdentifier::LastFinal)
                 .await?
                 .response;
-            let voters_path = guardian_out.join("eligible-voters.csv");
+            let voters_path = ccd_out.join("eligible-voters.csv");
             let mut writer =
                 csv::Writer::from_writer(HashedWriter::new(std::fs::File::create(&voters_path)?));
 
@@ -343,7 +320,6 @@
 
             let hash = writer.into_inner()?.finish()?;
             contract::HashSha2256(hash)
->>>>>>> 4bfc77ab
         };
         let eligible_voters = contract::ChecksumUrl {
             url:  make_url("static/concordium/eligible-voters.csv"),
@@ -585,12 +561,11 @@
 
                 if let Err(err) = tx_hash.wait_for_finalization().await {
                     anyhow::bail!("Registering verification status failed: {err:#?}");
-                } else {
-                    eprintln!(
+                }
+                eprintln!(
                         "Registered verification successful for guardian {}",
                         guardian.address
                     );
-                }
                 Ok::<(), anyhow::Error>(())
             };
             futs.push(fut);
