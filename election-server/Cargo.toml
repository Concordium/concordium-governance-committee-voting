--- conflicted
+++ resolved
@@ -12,20 +12,12 @@
 axum-prometheus = "0.5"
 chrono = "0.4"
 clap = { version = "4.4", features = ["derive", "env"] }
-<<<<<<< HEAD
-concordium-rust-sdk = "4.0"
-concordium-std = { version = "9.0", default-features = false }
-concordium_governance_committee_election = { version = "*", path = "../contracts/concordium-governance-committee-election" }
-deadpool-postgres = "0.11"
-eg = { version = "*", path = "../deps/electionguard-rust/src/eg" }
-election-common = { version = "*", path = "../election-common" }
-=======
 concordium-rust-sdk = {path = "../deps/concordium-rust-smart-contracts/concordium-rust-sdk"}
 concordium-std = { path = "../deps/concordium-rust-smart-contracts/concordium-std" }
 concordium_governance_committee_election = { path = "../contracts/concordium-governance-committee-election" }
 deadpool-postgres = "0.11"
 eg = { path = "../deps/electionguard-rust/src/eg" }
->>>>>>> 58c3901c
+election-common = { version = "*", path = "../election-common" }
 futures = "0.3"
 handlebars = "4.5"
 serde = { version = "1.0", features = ["derive"] }
