# Election server

## Build

To build both binaries included in the project, do

```bash
cargo build --release
```

## Running the http binary

```bash
cargo run --bin http --release -- --eligible-voters-file "path/to/voters.json" # and other configration options.
```

### Configuration

Usage: http [OPTIONS] --contract-address <CONTRACT_ADDRESS>

Options:
      --node <NODE_ENDPOINT>
          The endpoint is expected to point to concordium node grpc v2 API's. The endpoint is built into the frontend served, which means the node must enable grpc-web to be used successfully. [env: CCD_ELECTION_NODE=] [default: https://grpc.testnet.concordium.com:20000]
      --db-connection <DB_CONNECTION>
          A connection string detailing the connection to the database used by the application. [env: CCD_ELECTION_DB_CONNECTION=] [default: "host=localhost dbname=gc-election user=postgres password=password port=5432"]
      --db-pool-size <POOL_SIZE>
          Maximum size of the database connection pool [env: CCD_ELECTION_DB_POOL_SIZE=] [default: 16]
      --log-level <LOG_LEVEL>
          Maximum log level [env: CCD_ELECTION_LOG_LEVEL=] [default: info]
      --request-timeout-ms <REQUEST_TIMEOUT_MS>
          The request timeout of the http server (in milliseconds) [env: CCD_ELECTION_REQUEST_TIMEOUT_MS=] [default: 5000]
      --listen-address <LISTEN_ADDRESS>
          Address the http server will listen on [env: CCD_ELECTION_LISTEN_ADDRESS=] [default: 0.0.0.0:8080]
      --prometheus-address <PROMETHEUS_ADDRESS>
          Address of the prometheus server [env: CCD_ELECTION_PROMETHEUS_ADDRESS=]
      --candidates-metadata-dir <CANDIDATES_METADATA_DIR>
          A directory holding metadata json files for each candidate [env: CCD_ELECTION_CANDIDATES_METADATA_DIR=] [default: ../resources/config-example/candidates]
      --eligible-voters-file <ELIGIBLE_VOTERS_FILE>
          A json file consisting of the list of eligible voters and their respective voting weights [env: CCD_ELECTION_ELIGIBLE_VOTERS_FILE=] [default: ../resources/config-example/eligible-voters.json]
      --election-manifest-file <EG_MANIFEST_FILE>
          A json file consisting of the election manifest used by election guard [env: CCD_ELECTION_ELECTION_MANIFEST_FILE=] [default: ../resources/config-example/election-manifest.json]
      --election-parameters-file <EG_PARAMETERS_FILE>
          A json file consisting of the election parameters used by election guard [env: CCD_ELECTION_ELECTION_PARAMETERS_FILE=] [default: ../resources/config-example/election-parameters.json]
      --frontend-dir <FRONTEND_DIR>
          Path to the directory where frontend assets are located [env: CCD_ELECTION_FRONTEND_DIR=] [default: ../apps/voting/dist]
      --allow-cors
          Allow requests from other origins. Useful for development where frontend is not served from the server [env: CCD_ELECTION_ALLOW_CORS=]
      --network <NETWORK>
          The network to connect users to (passed to frontend). Possible values: testnet, mainnet [env: CCD_ELECTION_NETWORK=] [default: testnet]
      --contract-address <CONTRACT_ADDRESS>
          The contract address of the election contract (passed to frontend) [env: CCD_ELECTION_CONTRACT_ADDRESS=]
  -h, --help
          Print help

Example usage (with all defaults applied):
```bash
http --contract-address "<7551,0>"
```

## Running the indexer binary

```bash
cargo run --bin indexer --release -- --contract-address "<7357,0>" # and other configration options.
```

### Configuration

Usage: indexer [OPTIONS] --contract-address <CONTRACT_ADDRESS> --election-manifest-file <EG_MANIFEST_FILE> --election-parameters-file <EG_PARAMETERS_FILE> --guardian-keys-file <EG_GUARDIAN_KEYS_FILE>

Options:
      --node <NODE_ENDPOINTS>
          The endpoints are expected to point to concordium node grpc v2 API's. [env: CCD_ELECTION_NODES=] [default: http://localhost:20001]
      --db-connection <DB_CONNECTION>
          A connection string detailing the connection to the database used by the application. [env: CCD_ELECTION_DB_CONNECTION=] [default: "host=localhost dbname=gc-election user=postgres password=password port=5432"]
      --contract-address <CONTRACT_ADDRESS>
          The contract address used to filter contract updates [env: CCD_ELECTION_CONTRACT_ADDRESS=]
      --log-level <LOG_LEVEL>
          Maximum log level [env: CCD_ELECTION_LOG_LEVEL=] [default: info]
      --max-behind-seconds <MAX_BEHIND_S>
          Max amount of seconds a response from a node can fall behind before trying another [env: CCD_ELECTION_MAX_BEHIND_SECONDS=] [default: 240]
      --election-manifest-file <EG_MANIFEST_FILE>
<<<<<<< HEAD
          A json file consisting of the election manifest used by election guard [env: CCD_ELECTION_ELECTION_MANIFEST_FILE=]
      --election-parameters-file <EG_PARAMETERS_FILE>
          A json file consisting of the election parameters used by election guard [env: CCD_ELECTION_ELECTION_PARAMETERS_FILE=]
      --guardian-keys-file <EG_GUARDIAN_KEYS_FILE>
          A json file consisting of the guardian public keys of the election [env: CCD_ELECTION_GUARDIAN_KEYS_FILE=]
=======
          [env: CCD_ELECTION_ELECTION_MANIFEST_FILE=] [default: ../resources/config-example/election-manifest.json]
      --election-parameters-file <EG_PARAMETERS_FILE>
          A json file consisting of the election parameters used by election guard [env: CCD_ELECTION_ELECTION_PARAMETERS_FILE=] [default: ../resources/config-example/election-parameters.json]
      --guardian-keys-file <EG_GUARDIAN_KEYS_FILE>
          A json file consisting of the guardian public keys of the election [env: CCD_ELECTION_GUARDIAN_KEYS_FILE=] [default: ../resources/config-example/guardian-public-keys.json]
>>>>>>> 6b84768e
  -h, --help
          Print help

Example usage (with all defaults applied):
```bash
indexer --contract-address "<7551,0>"
```<|MERGE_RESOLUTION|>--- conflicted
+++ resolved
@@ -65,7 +65,7 @@
 
 ### Configuration
 
-Usage: indexer [OPTIONS] --contract-address <CONTRACT_ADDRESS> --election-manifest-file <EG_MANIFEST_FILE> --election-parameters-file <EG_PARAMETERS_FILE> --guardian-keys-file <EG_GUARDIAN_KEYS_FILE>
+Usage: indexer [OPTIONS] --contract-address <CONTRACT_ADDRESS>
 
 Options:
       --node <NODE_ENDPOINTS>
@@ -79,19 +79,11 @@
       --max-behind-seconds <MAX_BEHIND_S>
           Max amount of seconds a response from a node can fall behind before trying another [env: CCD_ELECTION_MAX_BEHIND_SECONDS=] [default: 240]
       --election-manifest-file <EG_MANIFEST_FILE>
-<<<<<<< HEAD
-          A json file consisting of the election manifest used by election guard [env: CCD_ELECTION_ELECTION_MANIFEST_FILE=]
-      --election-parameters-file <EG_PARAMETERS_FILE>
-          A json file consisting of the election parameters used by election guard [env: CCD_ELECTION_ELECTION_PARAMETERS_FILE=]
-      --guardian-keys-file <EG_GUARDIAN_KEYS_FILE>
-          A json file consisting of the guardian public keys of the election [env: CCD_ELECTION_GUARDIAN_KEYS_FILE=]
-=======
           [env: CCD_ELECTION_ELECTION_MANIFEST_FILE=] [default: ../resources/config-example/election-manifest.json]
       --election-parameters-file <EG_PARAMETERS_FILE>
           A json file consisting of the election parameters used by election guard [env: CCD_ELECTION_ELECTION_PARAMETERS_FILE=] [default: ../resources/config-example/election-parameters.json]
       --guardian-keys-file <EG_GUARDIAN_KEYS_FILE>
           A json file consisting of the guardian public keys of the election [env: CCD_ELECTION_GUARDIAN_KEYS_FILE=] [default: ../resources/config-example/guardian-public-keys.json]
->>>>>>> 6b84768e
   -h, --help
           Print help
 
