use anyhow::{anyhow, Context};
use chrono::{DateTime, Utc};
use clap::Parser;
use concordium_governance_committee_election::{ElectionConfig, RegisterVotesParameter};
use concordium_rust_sdk::{
    smart_contracts::common as contracts_common,
    types::{
        execution_tree, hashes::BlockHash, queries::BlockInfo, AbsoluteBlockHeight,
        AccountTransactionEffects, BlockItemSummary, BlockItemSummaryDetails, ContractAddress,
        ExecutionTree, ExecutionTreeV1,
    },
    v2::{self, Client},
};
use eg::{
    ballot::BallotEncrypted, election_manifest::ElectionManifest,
    election_parameters::ElectionParameters, election_record::PreVotingData,
    guardian_public_key::GuardianPublicKey, hashes::Hashes, hashes_ext::HashesExt,
    joint_election_public_key::JointElectionPublicKey,
};
use election_common::decode;
use election_server::{
    db::{Database, DatabasePool, Transaction},
    util::{
        create_client, get_election_config, verify_checksum, verify_contract, BallotSubmission,
        ElectionContract, VotingPowerDelegation, REGISTER_VOTES_RECEIVE,
    },
};
use futures::{future, TryStreamExt};
use std::{
    fs,
    sync::{
        atomic::{AtomicBool, Ordering},
        Arc,
    },
    time::Duration,
};

/// Command line configuration of the application.
#[derive(Debug, Parser, Clone)]
#[clap(version, author)]
struct AppConfig {
    /// The node(s) used for querying
    #[arg(
        long = "node",
        help = "The endpoints are expected to point to concordium node grpc v2 API's.",
        default_value = "http://localhost:20001",
        env = "CCD_ELECTION_NODES",
        value_delimiter = ','
    )]
    node_endpoints:     Vec<v2::Endpoint>,
    /// Database connection string.
    #[arg(
        long = "db-connection",
        default_value = "host=localhost dbname=gc-election user=postgres password=password \
                         port=5432",
        help = "A connection string detailing the connection to the database used by the \
                application.",
        env = "CCD_ELECTION_DB_CONNECTION"
    )]
    db_connection:      tokio_postgres::config::Config,
    /// The contract address used to filter contract updates
    #[arg(long = "contract-address", env = "CCD_ELECTION_CONTRACT_ADDRESS")]
    contract_address:   ContractAddress,
    /// Maximum log level
    #[clap(
        long = "log-level",
        default_value = "info",
        env = "CCD_ELECTION_LOG_LEVEL"
    )]
    log_level:          tracing_subscriber::filter::LevelFilter,
    /// Max amount of seconds a response from a node can fall behind before
    /// trying another.
    #[arg(
        long = "max-behind-seconds",
        default_value_t = 240,
        env = "CCD_ELECTION_MAX_BEHIND_SECONDS"
    )]
    max_behind_s:       u32,
    #[clap(
        long = "election-manifest-file",
        default_value = "../resources/config-example/election-manifest.json",
        env = "CCD_ELECTION_ELECTION_MANIFEST_FILE"
    )]
    eg_manifest_file:   std::path::PathBuf,
    /// A json file consisting of the election parameters used by election guard
    #[clap(
        long = "election-parameters-file",
        default_value = "../resources/config-example/election-parameters.json",
        env = "CCD_ELECTION_ELECTION_PARAMETERS_FILE"
    )]
    eg_parameters_file: std::path::PathBuf,
    /// The request timeout of the http server (in milliseconds)
    #[clap(
        long = "request-timeout-ms",
        default_value_t = 5000,
        env = "CCD_ELECTION_REQUEST_TIMEOUT_MS"
    )]
    request_timeout_ms: u64,
}

impl AppConfig {
    /// Deserializes the election guard config files. The supplied [`Client`] is
    /// used to verify the files match the checksum registered in the
    /// election contract.
    fn read_and_verify_config_files(
        &self,
        contract_config: &ElectionConfig,
    ) -> Result<(ElectionManifest, ElectionParameters), anyhow::Error> {
        verify_checksum(
            &self.eg_manifest_file,
            contract_config.election_manifest.hash.0,
        )
        .context("Manifest file hash not as recorded in the contract.")?;
        let election_manifest: ElectionManifest = serde_json::from_reader(
            fs::File::open(&self.eg_manifest_file).context("Could not read election manifest")?,
        )?;

        verify_checksum(
            &self.eg_parameters_file,
            contract_config.election_parameters.hash.0,
        )
        .context("Election parameters file hash not as recorded in the contract.")?;
        let election_parameters: ElectionParameters = serde_json::from_reader(
            fs::File::open(&self.eg_parameters_file)
                .context("Could not read election parameters")?,
        )?;
        Ok((election_manifest, election_parameters))
    }
}

/// The transactions indexed
#[derive(Debug)]
enum TransactionData {
    /// Represents a ballot submission
    BallotSubmission(BallotSubmission),
    /// Represents a voting power delegation
    Delegation(VotingPowerDelegation),
}

impl From<BallotSubmission> for TransactionData {
    fn from(value: BallotSubmission) -> Self { Self::BallotSubmission(value) }
}

impl From<VotingPowerDelegation> for TransactionData {
    fn from(value: VotingPowerDelegation) -> Self { Self::Delegation(value) }
}

/// The data collected for each block.
#[derive(Debug)]
struct BlockData {
    /// The hash of the block
    block_hash:   BlockHash,
    /// The height of the block
    height:       AbsoluteBlockHeight,
    /// The block time of the block
    block_time:   DateTime<Utc>,
    /// The transactions to index
    transactions: Vec<TransactionData>,
}

/// Runs a process of inserting data coming in on `block_receiver` in a database
/// defined in `db_connection`
async fn run_db_process(
    db_connection: tokio_postgres::config::Config,
    contract_address: ContractAddress,
    mut block_receiver: tokio::sync::mpsc::Receiver<BlockData>,
    height_sender: tokio::sync::oneshot::Sender<Option<AbsoluteBlockHeight>>,
    stop_flag: Arc<AtomicBool>,
) -> anyhow::Result<()> {
    let db_pool = DatabasePool::create(db_connection.clone(), 2, true)
        .await
        .context("Could not create database pool")?;
    let mut db = db_pool
        .get()
        .await
        .context("Could not get database connection from pool")?;
    db.init_settings(&contract_address)
        .await
        .context("Could not init settings for database")?;
    let settings = db
        .get_settings()
        .await
        .context("Could not get settings from database")?;

    anyhow::ensure!(
        settings.contract_address == contract_address,
        "Contract address does not match the contract address found in the database"
    );

    height_sender
        .send(settings.latest_height)
        .map_err(|_| anyhow!("Best block height could not be sent to node process"))?;

    // In case of DB errors, this is used to store the value to retry insertion for
    let mut retry_block_data = None;
    // How many successive insertion errors were encountered.
    // This is used to slow down attempts to not spam the database
    let mut successive_db_errors = 0;

    while !stop_flag.load(Ordering::Acquire) {
        let next_block_data = if retry_block_data.is_some() {
            retry_block_data
        } else {
            block_receiver.recv().await
        };

        if let Some(block_data) = next_block_data {
            match db_insert_block(&mut db, &block_data).await {
                Ok(time) => {
                    successive_db_errors = 0;
                    tracing::info!(
                        "Processed block {} at height {} transactions in {}ms",
                        block_data.block_hash,
                        block_data.height.height,
                        time.num_milliseconds()
                    );
                    retry_block_data = None;
                }
                Err(e) => {
                    successive_db_errors += 1;
                    // wait for 2^(min(successive_errors - 1, 7)) seconds before attempting.
                    // The reason for the min is that we bound the time between reconnects.
                    let delay = std::time::Duration::from_millis(
                        500 * (1 << std::cmp::min(successive_db_errors, 8)),
                    );
                    tracing::warn!(
                        "Database connection lost due to {:#}. Will attempt to reconnect in {}ms.",
                        e,
                        delay.as_millis()
                    );
                    tokio::time::sleep(delay).await;

                    // Get new db connection from the pool
                    db = match db_pool
                        .get()
                        .await
                        .context("Failed to get new database connection from pool")
                    {
                        Ok(db) => db,
                        Err(e) => {
                            block_receiver.close();
                            return Err(e);
                        }
                    };
                    retry_block_data = Some(block_data);
                }
            }
        } else {
            break;
        }
    }

    block_receiver.close();
    Ok(())
}

/// Inserts the `block_data` collected for a single block into the database
/// defined by `db`. Everything is commited as a single transactions allowing
/// for easy restoration from the last recorded block (by height) inserted into
/// the database. Returns the duration it took to process the block.
#[tracing::instrument(skip_all, fields(block_hash = %block_data.block_hash, block_time = %block_data.block_time))]
async fn db_insert_block<'a>(
    db: &mut Database,
    block_data: &'a BlockData,
) -> anyhow::Result<chrono::Duration> {
    let start = chrono::Utc::now();
    let transaction = db
        .client
        .transaction()
        .await
        .context("Failed to build DB transaction")?;

    let transaction = Transaction::from(transaction);
    transaction.set_latest_height(block_data.height).await?;

    for transaction_data in block_data.transactions.iter() {
        match transaction_data {
            TransactionData::BallotSubmission(ballot) => {
                transaction
                    .insert_ballot(ballot, block_data.block_time)
                    .await?;
            }
            TransactionData::Delegation(delegation) => {
                transaction
                    .insert_delegation(delegation, block_data.block_time)
                    .await?;
            }
        }
    }

    let now = tokio::time::Instant::now();
    transaction
        .inner
        .commit()
        .await
        .context("Failed to commit DB transaction.")?;
    tracing::debug!("Commit completed in {}ms.", now.elapsed().as_millis());

    let end = chrono::Utc::now().signed_duration_since(start);
    Ok(end)
}

/// Construct a future for shutdown signals (for unix: SIGINT and SIGTERM) (for
/// windows: ctrl c and ctrl break). The signal handler is set when the future
/// is polled and until then the default signal handler.
async fn set_shutdown(flag: Arc<AtomicBool>) -> anyhow::Result<()> {
    #[cfg(unix)]
    {
        use tokio::signal::unix as unix_signal;
        let mut terminate_stream = unix_signal::signal(unix_signal::SignalKind::terminate())?;
        let mut interrupt_stream = unix_signal::signal(unix_signal::SignalKind::interrupt())?;
        let terminate = Box::pin(terminate_stream.recv());
        let interrupt = Box::pin(interrupt_stream.recv());
        futures::future::select(terminate, interrupt).await;
        flag.store(true, Ordering::Release);
    }
    #[cfg(windows)]
    {
        use tokio::signal::windows as windows_signal;
        let mut ctrl_break_stream = windows_signal::ctrl_break()?;
        let mut ctrl_c_stream = windows_signal::ctrl_c()?;
        let ctrl_break = Box::pin(ctrl_break_stream.recv());
        let ctrl_c = Box::pin(ctrl_c_stream.recv());
        futures::future::select(ctrl_break, ctrl_c).await;
        flag.store(true, Ordering::Release);
    }
    Ok(())
}

/// Extracts the relevant [`TransactionData`] (if any) from `transaction`.
#[tracing::instrument(skip(transaction), fields(tx_hash = %transaction.hash))]
fn get_transaction_data(
    transaction: BlockItemSummary,
    contract_address: &ContractAddress,
    verification_context: &PreVotingData,
    delegation_string: &str,
) -> Option<TransactionData> {
    let from_account = transaction.sender_account()?;
    let transaction_hash = transaction.hash;
    let BlockItemSummaryDetails::AccountTransaction(transaction) = transaction.details else {
        return None;
    };
<<<<<<< HEAD
    let transaction_data = match transaction.effects {
        AccountTransactionEffects::AccountTransferWithMemo { to, memo, .. } => {
            let Ok(memo) = serde_cbor::from_slice::<String>(memo.as_ref()) else {
                return None;
            };
            if memo != delegation_string {
                return None;
            };
            TransactionData::Delegation(VotingPowerDelegation {
                from_account,
                to_account: to,
                transaction_hash,
            })
=======

    if address != *contract_address || receive_name != REGISTER_VOTES_RECEIVE {
        return None;
    };

    let ballot = match contracts_common::from_bytes::<RegisterVotesParameter>(message.as_ref())
        .context("Failed to parse ballot from transaction message")
        .and_then(|bytes| {
            decode::<BallotEncrypted>(&bytes.inner).context("Failed parse encrypted ballot")
        }) {
        Ok(ballot) => ballot,
        Err(err) => {
            tracing::warn!("Could not parse ballot: {}", err);
            return None;
>>>>>>> 1f9e1f28
        }
        AccountTransactionEffects::ContractUpdateIssued { effects } => {
            let ExecutionTree::V1(ExecutionTreeV1 {
                address,
                receive_name,
                message,
                ..
            }) = execution_tree(effects)?
            else {
                return None;
            };
            if address != *contract_address || receive_name != REGISTER_VOTES_RECEIVE {
                return None;
            };
            let ballot =
                match contracts_common::from_bytes::<RegisterVotesParameter>(message.as_ref())
                    .context("Failed to parse ballot from transaction message")
                    .and_then(|bytes| {
                        decode::<BallotEncrypted>(&bytes).context("Failed parse encrypted ballot")
                    }) {
                    Ok(ballot) => ballot,
                    Err(err) => {
                        tracing::warn!("Could not parse ballot: {}", err);
                        return None;
                    }
                };
            let verified = ballot.verify(
                verification_context,
                eg::index::Index::from_one_based_index(1).unwrap(),
            );
            TransactionData::BallotSubmission(BallotSubmission {
                ballot,
                verified,
                account: from_account,
                transaction_hash,
            })
        }
        _ => return None,
    };
    Some(transaction_data)
}

/// Process a block, represented by `block_hash`, checking it for election
/// ballot submissions to `contract_address` and returning [`BlockSubmissions`]
/// if any were found.
///
/// Returns error if any occur while querying the node
async fn process_block(
    node: &mut Client,
    block_info: BlockInfo,
    contract_address: &ContractAddress,
    verification_context: &PreVotingData,
    delegation_string: &str,
) -> anyhow::Result<BlockData> {
    let block_hash = block_info.block_hash;
    let transactions: Vec<_> = node
        .get_block_transaction_events(block_info.block_hash)
        .await
        .with_context(|| format!("Could not get transactions for block: {}", block_hash))?
        .response
        .try_filter_map(|transaction| {
            future::ok(get_transaction_data(
                transaction,
                contract_address,
                verification_context,
                delegation_string,
            ))
        })
        .try_collect()
        .await
        .with_context(|| {
            format!(
                "Error while streaming transactions for block: {}",
                block_hash
            )
        })?;

    let block_data = BlockData {
        block_hash,
        height: block_info.block_height,
        block_time: block_info.block_slot_time,
        transactions,
    };

    Ok(block_data)
}

/// Find the block height corresponding to the start time of the election. If
/// the election start time is in the future, this function will pause the
/// thread until the election has started, after which it will return the block
/// height corresponding to the latest finalized block.
async fn find_election_start_height(
    client: &mut ElectionContract,
) -> anyhow::Result<AbsoluteBlockHeight> {
    let contract_config = get_election_config(client).await?;
    let election_start: DateTime<Utc> = contract_config.election_start.try_into()?;

    let now = Utc::now();
    if election_start > now {
        tracing::info!(
            "Election has not started yet. Resuming execution at {}",
            election_start
        );

        // As there is nothing to do until the election starts, wait until then.
        tokio::time::sleep(election_start.signed_duration_since(now).to_std()?).await;
    }

    let (creation_height, ..) = client
        .client
        .find_instance_creation(.., client.address)
        .await
        .context("Could not find contract instance creation block")?;

    let query_range = creation_height..;
    let mut result = client
        .client
        .find_first_finalized_block_no_earlier_than(query_range.clone(), election_start)
        .await;

    // If the result is an error, it means that the block we're waiting for has not
    // yet been finalized. As such, we wait until we find the block by querying
    // periodically.
    while result.is_err() {
        tokio::time::sleep(Duration::from_secs(2)).await;
        result = client
            .client
            .find_first_finalized_block_no_earlier_than(query_range.clone(), election_start)
            .await;
    }

    let block_info = result.unwrap(); // We already checked for errors in the loop above.
    Ok(block_info.block_height)
}

/// Queries the node available at `node_endpoint` from `latest_height` until
/// stopped. Sends the data structured by block to DB process through
/// `block_sender`. Process runs until stopped or an error happens internally.
#[allow(clippy::too_many_arguments)]
#[tracing::instrument(skip_all, fields(node_endpoint = %node_endpoint.uri(), from_height = ?from_height))]
async fn node_process(
    node_endpoint: v2::Endpoint,
    request_timeout: std::time::Duration,
    contract_address: &ContractAddress,
    verification_context: &PreVotingData,
    delegation_string: &str,
    from_height: &mut AbsoluteBlockHeight,
    block_sender: &tokio::sync::mpsc::Sender<BlockData>,
    max_behind_s: u32,
    stop_flag: &AtomicBool,
    run_until: DateTime<Utc>,
) -> anyhow::Result<()> {
    let node_uri = node_endpoint.uri().clone();
    let mut node = create_client(node_endpoint, request_timeout).await?;

    tracing::info!("Processing blocks using node {}", &node_uri);

    let mut blocks_stream = node
        .get_finalized_blocks_from(*from_height)
        .await
        .context("Error querying blocks")?;
    let timeout = std::time::Duration::from_secs(max_behind_s.into());
    while !stop_flag.load(Ordering::Acquire) {
        let block = blocks_stream
            .next_timeout(timeout)
            .await
            .with_context(|| format!("Timeout reached for node: {}", node_uri))?;
        let Some(block) = block else {
            return Err(anyhow!("Finalized block stream dropped"));
        };
        let block_info = node
            .get_block_info(block.block_hash)
            .await
            .with_context(|| format!("Could not get block info for block: {}", block.block_hash))?
            .response;

        if block_info.block_slot_time > run_until {
            tracing::info!("Election window has closed; stopping service.");
            return Ok(());
        };

        let block_data = process_block(
            &mut node,
            block_info,
            contract_address,
            verification_context,
            delegation_string,
        )
        .await?;
        if block_sender.send(block_data).await.is_err() {
            tracing::error!("The database connection has been closed. Terminating node queries.");
            return Ok(());
        }

        *from_height = block.height;
    }

    tracing::info!("Service stopped gracefully from exit signal.");
    Ok(())
}

/// Constructs the [`PreVotingData`] necessary for ballot verification with
/// election guard.
fn get_verification_context(
    election_parameters: ElectionParameters,
    election_manifest: ElectionManifest,
    guardian_public_keys: Vec<GuardianPublicKey>,
) -> anyhow::Result<PreVotingData> {
    let joint_election_public_key =
        JointElectionPublicKey::compute(&election_parameters, &guardian_public_keys)
            .context("Could not compute joint election public key")?;

    let hashes = Hashes::compute(&election_parameters, &election_manifest)
        .context("Could not compute hashes from election context")?;

    let hashes_ext = HashesExt::compute(
        &election_parameters,
        &hashes,
        &joint_election_public_key,
        guardian_public_keys.as_slice(),
    );

    let pre_voting_data = PreVotingData {
        manifest: election_manifest,
        parameters: election_parameters,
        hashes,
        hashes_ext,
        public_key: joint_election_public_key,
    };

    Ok(pre_voting_data)
}

#[tokio::main]
async fn main() -> anyhow::Result<()> {
    let config = AppConfig::parse();

    {
        use tracing_subscriber::prelude::*;
        let log_filter = tracing_subscriber::filter::Targets::new()
            .with_target(module_path!(), config.log_level)
            .with_target("election_server", config.log_level);

        tracing_subscriber::registry()
            .with(tracing_subscriber::fmt::layer())
            .with(log_filter)
            .init();
    }

    tracing::info!("Starting indexer version {}", env!("CARGO_PKG_VERSION"));

    let request_timeout = std::time::Duration::from_millis(config.request_timeout_ms);

    let ep = config
        .node_endpoints
        .first()
        .context("Expected endpoint to be defined")?
        .clone();
    let client = create_client(ep, request_timeout).await?;

    let mut contract_client = verify_contract(client, config.contract_address).await?;
    let contract_config = get_election_config(&mut contract_client).await?;
    let (election_manifest, election_parameters) =
        config.read_and_verify_config_files(&contract_config)?;

    // Since the database connection is managed by the background task we use a
    // oneshot channel to get the height we should start querying at. First the
    // background database task is started which then sends the height over this
    // channel.
    let (height_sender, height_receiver) = tokio::sync::oneshot::channel();
    // Create a channel between the task querying the node and the task logging
    // transactions.
    let (block_sender, block_receiver) = tokio::sync::mpsc::channel(100);
    // node/db processes run until the stop flag is triggered.
    let stop_flag = Arc::new(AtomicBool::new(false));
    let shutdown_handle = tokio::spawn(set_shutdown(stop_flag.clone()));

    let db_stop = stop_flag.clone();
    let db_handle = tokio::spawn(async move {
        let result = run_db_process(
            config.db_connection,
            config.contract_address,
            block_receiver,
            height_sender,
            db_stop,
        )
        .await;

        if let Err(err) = result {
            tracing::error!("Error happened while running the DB process: {:?}", err);
        }
    });

    let latest_height = height_receiver
        .await
        .context("Did not receive height of most recent block recorded in database")?;

    let mut from_height = if let Some(height) = latest_height {
        height.next()
    } else {
        // after this point, we're sure the election is in the "voting" phase.
        find_election_start_height(&mut contract_client).await?
    };

    // The election has moved from the "setup" phase to the "voting" phase, i.e. all
    // election guardians should have registered their keys needed for ballot
    // verification at this point.
    let contract_config = get_election_config(&mut contract_client).await?;
    let guardian_public_keys = contract_config
        .guardian_keys
        .iter()
        .map(|bytes| decode::<GuardianPublicKey>(bytes))
        .collect::<Result<Vec<GuardianPublicKey>, _>>()
        .context("Could not deserialize guardian public key")?;
    let verification_context =
        get_verification_context(election_parameters, election_manifest, guardian_public_keys)?;
    let delegation_string = contract_config.delegation_string;

    let mut latest_successful_node: u64 = 0;
    let num_nodes = config.node_endpoints.len() as u64;
    for (node, i) in config.node_endpoints.into_iter().cycle().zip(0u64..) {
        let start_height = latest_height;

        if stop_flag.load(Ordering::Acquire) {
            break;
        }

        if i.saturating_sub(latest_successful_node) >= num_nodes {
            // we skipped all the nodes without success.
            let delay = std::time::Duration::from_secs(5);
            tracing::warn!(
                "Connections to all nodes have failed. Pausing for {}s before trying node {} \
                 again.",
                delay.as_secs(),
                node.uri()
            );
            tokio::time::sleep(delay).await;
        }

        let node_uri = node.uri().clone();
        // The process keeps running until stopped manually, or an error happens.
        let node_result = node_process(
            node,
            request_timeout,
            &config.contract_address,
            &verification_context,
            &delegation_string,
            &mut from_height,
            &block_sender,
            config.max_behind_s,
            stop_flag.as_ref(),
            contract_config.election_end.try_into()?,
        )
        .await;

        if let Err(e) = node_result {
            tracing::warn!(
                "Endpoint {} failed with error {}. Trying next.",
                node_uri,
                e
            );
        } else {
            // `node_process` terminated with `Ok`, meaning we should stop the service
            // entirely.
            drop(block_sender);
            break;
        }

        if latest_height > start_height {
            latest_successful_node = i;
        }
    }

    db_handle.await?;
    shutdown_handle.abort();
    Ok(())
}<|MERGE_RESOLUTION|>--- conflicted
+++ resolved
@@ -340,7 +340,6 @@
     let BlockItemSummaryDetails::AccountTransaction(transaction) = transaction.details else {
         return None;
     };
-<<<<<<< HEAD
     let transaction_data = match transaction.effects {
         AccountTransactionEffects::AccountTransferWithMemo { to, memo, .. } => {
             let Ok(memo) = serde_cbor::from_slice::<String>(memo.as_ref()) else {
@@ -354,22 +353,6 @@
                 to_account: to,
                 transaction_hash,
             })
-=======
-
-    if address != *contract_address || receive_name != REGISTER_VOTES_RECEIVE {
-        return None;
-    };
-
-    let ballot = match contracts_common::from_bytes::<RegisterVotesParameter>(message.as_ref())
-        .context("Failed to parse ballot from transaction message")
-        .and_then(|bytes| {
-            decode::<BallotEncrypted>(&bytes.inner).context("Failed parse encrypted ballot")
-        }) {
-        Ok(ballot) => ballot,
-        Err(err) => {
-            tracing::warn!("Could not parse ballot: {}", err);
-            return None;
->>>>>>> 1f9e1f28
         }
         AccountTransactionEffects::ContractUpdateIssued { effects } => {
             let ExecutionTree::V1(ExecutionTreeV1 {
@@ -388,7 +371,8 @@
                 match contracts_common::from_bytes::<RegisterVotesParameter>(message.as_ref())
                     .context("Failed to parse ballot from transaction message")
                     .and_then(|bytes| {
-                        decode::<BallotEncrypted>(&bytes).context("Failed parse encrypted ballot")
+                        decode::<BallotEncrypted>(&bytes.inner)
+                            .context("Failed parse encrypted ballot")
                     }) {
                     Ok(ballot) => ballot,
                     Err(err) => {
