--- conflicted
+++ resolved
@@ -380,10 +380,7 @@
                         return None;
                     }
                 };
-            let verified = ballot.verify(
-                verification_context,
-                eg::index::Index::from_one_based_index(1).unwrap(),
-            );
+            let verified = ballot.verify(verification_context);
             TransactionData::BallotSubmission(BallotSubmission {
                 ballot,
                 verified,
@@ -393,19 +390,7 @@
         }
         _ => return None,
     };
-<<<<<<< HEAD
     Some(transaction_data)
-=======
-
-    let verified = ballot.verify(verification_context);
-    let ballot_submission = BallotSubmission {
-        ballot,
-        verified,
-        account,
-        transaction_hash,
-    };
-    Some(ballot_submission)
->>>>>>> 4bfc77ab
 }
 
 /// Process a block, represented by `block_hash`, checking it for election
