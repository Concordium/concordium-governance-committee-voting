--- conflicted
+++ resolved
@@ -78,7 +78,6 @@
         env = "CCD_ELECTION_ELIGIBLE_VOTERS_FILE"
     )]
     eligible_voters_file: std::path::PathBuf,
-<<<<<<< HEAD
     /// A directory containing configuration files for election guard, i.e the election manifest
     /// and the election parameters.
     #[clap(
@@ -86,8 +85,6 @@
         env = "CCD_ELECTION_EG_CONFIG_DIR"
     )]
     eg_config_dir: std::path::PathBuf,
-=======
->>>>>>> 29b58268
     /// Path to the directory where frontend assets are located
     #[clap(
         long = "frontend-dir",
@@ -308,14 +305,10 @@
             "/static/concordium/eligible-voters.json",
             ServeFile::new(config.eligible_voters_file),
         )
-<<<<<<< HEAD
         .nest_service(
             "/static/electionguard",
             ServeDir::new(config.eg_config_dir),
         )
-        .route("/metrics", get(|| async move { metric_handle.render() }))
-=======
->>>>>>> 29b58268
          // Fall back to serving anything from the frontend dir
         .nest_service("/", ServeDir::new(config.frontend_dir).append_index_html_on_directories(true))
         .layer(prometheus_layer)
