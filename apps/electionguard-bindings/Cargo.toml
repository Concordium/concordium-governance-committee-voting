--- conflicted
+++ resolved
@@ -14,17 +14,10 @@
 # logging them with `console.error`. This is great for development, but requires
 # all the `std::fmt` and `std::panicking` infrastructure, so isn't great for
 # code size when deploying.
-<<<<<<< HEAD
-console_error_panic_hook = { version = "0.1", optional = true }
-eg = { version = "*", path = "../../deps/electionguard-rust/src/eg" }
-util = { version = "*", path = "../../deps/electionguard-rust/src/util" }
-getrandom = { version = "0.2.11", features = ["js"] } # This is only required to enable js feature in "eg"
-=======
 # console_error_panic_hook = { version = "0.1", optional = true }
 eg = { version = "*", path = "../../deps/electionguard-rust/src/eg" }
 util = { version = "*", path = "../../deps/electionguard-rust/src/util" }
 getrandom = { version = "0.2", features = ["js"] } # This is only required to enable js feature in "eg"
->>>>>>> 6b84768e
 serde = { version = "1.0", features = ["derive"] }
 serde-wasm-bindgen = "0.6"
 tsify = "0.4"
