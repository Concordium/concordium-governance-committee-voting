use std::str::FromStr;

use concordium_rust_sdk::{types::ContractAddress, v2, web3id::did::Network};
use serde::Deserialize;

use crate::shared::Error;

/// Represents the node configuration for the application.
#[derive(Debug, Default, serde::Serialize, serde::Deserialize, Clone)]
pub enum NodeConfig {
    /// Node is determined automatically from the network.
    #[default]
    #[serde(rename = "auto")]
    Auto,
    /// The node endpoint to use. This is a full URL.
    #[serde(
        deserialize_with = "deserialize_endpoint",
        serialize_with = "serialize_endpoint"
    )]
    Manual(v2::Endpoint),
}

fn deserialize_endpoint<'de, D>(deserializer: D) -> Result<v2::Endpoint, D::Error>
where
    D: serde::Deserializer<'de>, {
    let s = String::deserialize(deserializer)?;
    v2::Endpoint::from_str(&s).map_err(serde::de::Error::custom)
}

fn serialize_endpoint<S>(endpoint: &v2::Endpoint, serializer: S) -> Result<S::Ok, S::Error>
where
    S: serde::Serializer, {
    let s = endpoint.uri().to_string();
    serializer.serialize_str(&s)
}

const DEFAULT_NODE_TESTNET: &str = "https://grpc.testnet.concordium.com:20000";
const DEFAULT_NODE_MAINNET: &str = "https://grpc.mainnet.concordium.software:20000";

impl NodeConfig {
    pub fn default_endpoint(network: Network) -> v2::Endpoint {
        match network {
            Network::Testnet => v2::Endpoint::from_str(DEFAULT_NODE_TESTNET).unwrap(),
            Network::Mainnet => v2::Endpoint::from_str(DEFAULT_NODE_MAINNET).unwrap(),
        }
    }

    pub fn node_endpoint(&self, network: Network) -> v2::Endpoint {
        let NodeConfig::Manual(endpoint) = self else {
            return Self::default_endpoint(network);
        };

        endpoint.clone()
    }
}

/// The user configuration for the application. This matches
/// [`PartialUserConfig`] but with mostly non-optional fields.
#[derive(Debug, serde::Deserialize)]
pub struct UserConfig {
    /// The network id.
    pub network:  Network,
    /// Describes the node endpoint to use.
    #[serde(default)]
    pub node:     NodeConfig,
    /// The contract address of the election.
    #[serde(default)]
    pub contract: Option<ContractAddress>,
}

// Include the default config file at compile time
const DEFAULT_CONFIG: &str = include_str!("../resources/default_config.toml");

impl Default for UserConfig {
    fn default() -> Self {
        // This is already checked in `build.rs` so we can unwrap here
        toml_edit::de::from_str(DEFAULT_CONFIG).expect("Can successfully parse default config")
    }
}

impl From<PartialUserConfig> for UserConfig {
    fn from(config: PartialUserConfig) -> Self {
        let default = Self::default();
        Self {
            network:  config.network.unwrap_or(default.network),
            node:     config.node.unwrap_or(default.node),
            contract: config.contract,
        }
    }
}

impl UserConfig {
<<<<<<< HEAD
    pub fn node(&self) -> v2::Endpoint { self.node.endpoint(self.network) }

    /// Gets the contract of the user configuration, returning an error if the
    /// contract is not set.
    pub fn contract(&self) -> Result<ContractAddress, Error> {
        self.contract
            .ok_or(Error::IncompleteConfiguration("contract".to_string()))
    }
=======
    pub const FILENAME: &'static str = "config.toml";

    pub fn node_endpoint(&self) -> v2::Endpoint { self.node.node_endpoint(self.network) }
>>>>>>> a9bf9fb3
}

/// Represents a partial [`UserConfig`], which is what will be written to the
/// users disk and merged with [`UserConfig::default`] to form the complete
/// application config.
#[derive(Debug, serde::Serialize, Clone)]
pub struct PartialUserConfig {
    /// The network id.
    pub network:  Option<Network>,
    /// Describes the node endpoint to use.
    pub node:     Option<NodeConfig>,
    /// The contract address of the election.
    pub contract: Option<ContractAddress>,
}

impl From<UserConfig> for PartialUserConfig {
    fn from(config: UserConfig) -> Self {
        Self {
            network:  Some(config.network),
            node:     Some(config.node),
            contract: config.contract,
        }
    }
}

impl Default for PartialUserConfig {
    fn default() -> Self { Self::from(UserConfig::default()) }
}

impl<'de> serde::Deserialize<'de> for PartialUserConfig {
    fn deserialize<D>(deserializer: D) -> Result<Self, D::Error>
    where
        D: serde::de::Deserializer<'de>, {
        let mut user_config = PartialUserConfig::default();

        let map = serde_json::Value::deserialize(deserializer)?;
        if let Some(network) = map.get("network") {
            user_config.network =
                serde_json::from_value(network.clone()).map_err(serde::de::Error::custom)?;
        }
        if let Some(node) = map.get("node") {
            user_config.node =
                serde_json::from_value(node.clone()).map_err(serde::de::Error::custom)?;
        }
        if let Some(contract) = map.get("contract") {
            user_config.contract =
                serde_json::from_value(contract.clone()).map_err(serde::de::Error::custom)?;
        }

        Ok(user_config)
    }
}

impl FromStr for PartialUserConfig {
    type Err = toml_edit::de::Error;

    fn from_str(s: &str) -> Result<Self, Self::Err> { toml_edit::de::from_str(s) }
}

impl PartialUserConfig {
    /// Creates an empty configuration.
    pub fn empty() -> Self {
        Self {
            network:  None,
            node:     None,
            contract: None,
        }
    }

    /// Creates a new [`UserConfig`] for an election defined by the network id
    /// and the contract address.
    pub fn with_election(network: Network, contract: ContractAddress) -> Self {
        Self {
            network: Some(network),
            contract: Some(contract),
            ..Default::default()
        }
    }

    pub fn full_config(&self) -> UserConfig { UserConfig::from(self.clone()) }

    /// Gets the toml representation of the [`UserConfig`], annotated with
    /// comments.
    pub fn get_toml(&self) -> String {
        let mut document =
            toml_edit::ser::to_document(self).expect("UserConfig should serialize to TOML");

        // Annotate the document with comments for all fields
        if let Some(item) = document.get_mut("network") {
            item.as_value_mut()
                .unwrap()
                .decor_mut()
                .set_suffix(r#" # The network id. Must be either "mainnet" or "testnet"."#);
        }

        if let Some(item) = document.get_mut("node") {
            item.as_value_mut()
                .unwrap()
                .decor_mut()
                .set_suffix(r#" # Can be set to either "auto", or a url pointing to the GRPC API of a Concordium node, e.g. "https://grpc.mainnet.concordium.software:20000". Setting to "auto" results in automatic determination of the endpoint depending on the "network"."#);
        }

        if let Some(item) = document.get_mut("contract") {
            // Convert the contract to a table
            let mut contract_table = item.clone().into_table().unwrap();
            contract_table.decor_mut().set_prefix(
                r#"
# The contract address of the election. Must be a valid contract address for the network specified in the config.
"#,
            );

            if let Some(index) = contract_table.get_mut("index") {
                index
                    .as_value_mut()
                    .unwrap()
                    .decor_mut()
                    .set_suffix(r#" # The index of the contract. Must be an unsigned integer."#);
            }

            if let Some(subindex) = contract_table.get_mut("subindex") {
                subindex
                    .as_value_mut()
                    .unwrap()
                    .decor_mut()
                    .set_suffix(r#" # The subindex of the contract. Must be an unsigned integer."#);
            }

            document["contract"] = contract_table.into();
        }

        document.to_string().trim().to_string()
    }
}

#[cfg(test)]
mod tests {
    use super::*;
    use concordium_rust_sdk::{types::ContractAddress, web3id::did::Network};

    #[test]
    fn test_get_toml_full() {
        let user_config = PartialUserConfig {
            network:  Some(Network::Mainnet),
            node:     Some(NodeConfig::Auto),
            contract: Some(ContractAddress {
                index:    1,
                subindex: 0,
            }),
        };

        let toml_output = user_config.get_toml();
        let expected = r#"network = "mainnet" # The network id. Must be either "mainnet" or "testnet".
node = "auto" # Can be set to either "auto", or a url pointing to the GRPC API of a Concordium node, e.g. "https://grpc.mainnet.concordium.software:20000". Setting to "auto" results in automatic determination of the endpoint depending on the "network".

# The contract address of the election. Must be a valid contract address for the network specified in the config.
[contract]
index = 1 # The index of the contract. Must be an unsigned integer.
subindex = 0 # The subindex of the contract. Must be an unsigned integer."#;

        assert_eq!(toml_output, expected);

        toml_edit::de::from_str::<PartialUserConfig>(expected)
            .expect("Should be able to parse the toml output");
    }

    #[test]
    fn test_get_toml_default() {
        let user_config = PartialUserConfig::default();

        let toml_output = user_config.get_toml();
        let expected = r#"network = "mainnet" # The network id. Must be either "mainnet" or "testnet".
node = "auto" # Can be set to either "auto", or a url pointing to the GRPC API of a Concordium node, e.g. "https://grpc.mainnet.concordium.software:20000". Setting to "auto" results in automatic determination of the endpoint depending on the "network"."#;

        assert_eq!(toml_output, expected);

        toml_edit::de::from_str::<PartialUserConfig>(expected)
            .expect("Should be able to parse the toml output");
    }

    #[test]
    fn test_get_toml_partial() {
        let user_config = PartialUserConfig {
            network:  None,
            node:     None,
            contract: Some(ContractAddress {
                index:    1,
                subindex: 0,
            }),
        };

        let toml_output = user_config.get_toml();
        let expected = r#"# The contract address of the election. Must be a valid contract address for the network specified in the config.
[contract]
index = 1 # The index of the contract. Must be an unsigned integer.
subindex = 0 # The subindex of the contract. Must be an unsigned integer."#;

        assert_eq!(toml_output, expected);

        toml_edit::de::from_str::<PartialUserConfig>(expected)
            .expect("Should be able to parse the toml output");
    }

    #[test]
    fn test_get_toml_empty() {
        let user_config = PartialUserConfig {
            network:  None,
            node:     None,
            contract: None,
        };

        let toml_output = user_config.get_toml();
        let expected = "";

        assert_eq!(toml_output, expected);

        toml_edit::de::from_str::<PartialUserConfig>(expected)
            .expect("Should be able to parse the toml output");
    }

    #[test]
    fn test_parse_default_config() {
        toml_edit::de::from_str::<UserConfig>(DEFAULT_CONFIG)
            .expect("Should be able to parse the default config");
    }
}<|MERGE_RESOLUTION|>--- conflicted
+++ resolved
@@ -90,8 +90,7 @@
 }
 
 impl UserConfig {
-<<<<<<< HEAD
-    pub fn node(&self) -> v2::Endpoint { self.node.endpoint(self.network) }
+    pub fn node_endpoint(&self) -> v2::Endpoint { self.node.node_endpoint(self.network) }
 
     /// Gets the contract of the user configuration, returning an error if the
     /// contract is not set.
@@ -99,11 +98,6 @@
         self.contract
             .ok_or(Error::IncompleteConfiguration("contract".to_string()))
     }
-=======
-    pub const FILENAME: &'static str = "config.toml";
-
-    pub fn node_endpoint(&self) -> v2::Endpoint { self.node.node_endpoint(self.network) }
->>>>>>> a9bf9fb3
 }
 
 /// Represents a partial [`UserConfig`], which is what will be written to the
