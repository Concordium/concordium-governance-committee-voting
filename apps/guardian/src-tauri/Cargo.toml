[package]
name = "guardian"
version = "0.0.0"
description = "A Tauri App"
authors = ["you"]
license = ""
repository = ""
edition = "2021"

# See more keys and their definitions at https://doc.rust-lang.org/cargo/reference/manifest.html

[build-dependencies]
tauri-build = { version = "1.5", features = [] }

[dependencies]
eg = {path = "../../../deps/electionguard-rust/src/eg"}
util = {path = "../../../deps/electionguard-rust/src/util"}
tauri = { version = "1.5", features = [ "fs-read-dir", "fs-exists", "fs-write-file", "fs-read-file", "shell-open"] }
serde = { version = "1.0", features = ["derive"] }
serde_json = "1.0"
<<<<<<< HEAD
concordium-rust-sdk = "4.0"
=======
concordium-rust-sdk = {path = "../../../deps/concordium-rust-smart-contracts/concordium-rust-sdk"}
>>>>>>> 58c3901c
rand = "0.8"
thiserror = "1.0"

[features]
# this feature is used for production builds or when `devPath` points to the filesystem
# DO NOT REMOVE!!
custom-protocol = ["tauri/custom-protocol"]<|MERGE_RESOLUTION|>--- conflicted
+++ resolved
@@ -18,11 +18,7 @@
 tauri = { version = "1.5", features = [ "fs-read-dir", "fs-exists", "fs-write-file", "fs-read-file", "shell-open"] }
 serde = { version = "1.0", features = ["derive"] }
 serde_json = "1.0"
-<<<<<<< HEAD
-concordium-rust-sdk = "4.0"
-=======
 concordium-rust-sdk = {path = "../../../deps/concordium-rust-smart-contracts/concordium-rust-sdk"}
->>>>>>> 58c3901c
 rand = "0.8"
 thiserror = "1.0"
 
