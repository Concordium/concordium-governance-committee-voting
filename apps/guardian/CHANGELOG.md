--- conflicted
+++ resolved
@@ -1,12 +1,8 @@
 ## Unreleased
 
-<<<<<<< HEAD
-- Added configuration by user config file, allowing users to configure the network/contract to integrate with
-- Bumped rust-sdk dependency to 6.0
-=======
 - Bumped rust-sdk dependency to 6.0
 - Update `@concordium/web-sdk` to 9.1.
->>>>>>> 0a523dcc
+- Added configuration by user config file, allowing users to configure the network/contract to integrate with
 
 ## 1.0.0
 
