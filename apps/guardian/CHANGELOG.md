<<<<<<< HEAD
## 0.1.3

- Updates wording of unlock dialog
=======
## Unreleased

- Improve error message when requests to get remote resources fail.
>>>>>>> 32d55352

## 0.1.2

- Updates concordium rust dependencies

## 0.1.1

- Includes various minor fixes

## 0.1.0

- Initial version<|MERGE_RESOLUTION|>--- conflicted
+++ resolved
@@ -1,12 +1,7 @@
-<<<<<<< HEAD
-## 0.1.3
-
-- Updates wording of unlock dialog
-=======
 ## Unreleased
 
 - Improve error message when requests to get remote resources fail.
->>>>>>> 32d55352
+- Updates wording of unlock dialog
 
 ## 0.1.2
 
