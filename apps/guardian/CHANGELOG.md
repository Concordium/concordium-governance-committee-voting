## Unreleased

<<<<<<< HEAD
- Make it possible to override the node endpoint to use through `--node` command line argument
=======
- Improve error message when requests to get remote resources fail.
- Updates wording of unlock dialog
>>>>>>> 48892ed0

## 0.1.2

- Updates concordium rust dependencies

## 0.1.1

- Includes various minor fixes

## 0.1.0

- Initial version<|MERGE_RESOLUTION|>--- conflicted
+++ resolved
@@ -1,11 +1,8 @@
 ## Unreleased
 
-<<<<<<< HEAD
-- Make it possible to override the node endpoint to use through `--node` command line argument
-=======
 - Improve error message when requests to get remote resources fail.
 - Updates wording of unlock dialog
->>>>>>> 48892ed0
+- Make it possible to override the node endpoint to use through `--node` command line argument
 
 ## 0.1.2
 
