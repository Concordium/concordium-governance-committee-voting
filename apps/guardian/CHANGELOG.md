--- conflicted
+++ resolved
@@ -1,11 +1,8 @@
 ## Unreleased
 
-<<<<<<< HEAD
 - Improve dialogue on guardian action modal
-=======
 - Improve error message when requests to get remote resources fail.
 - Updates wording of unlock dialog
->>>>>>> 450f6499
 
 ## 0.1.2
 
