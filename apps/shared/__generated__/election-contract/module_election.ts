// @ts-nocheck
import * as SDK from "@concordium/web-sdk";

/** The reference of the smart contract module supported by the provided client. */
<<<<<<< HEAD
export const moduleReference: SDK.ModuleReference.Type = /*#__PURE__*/ SDK.ModuleReference.fromHexString('c5cec47affdaf59c22fc32307c7191eca34b3c0712aea4896e8b36a1ae68ca9e');
=======
export const moduleReference: SDK.ModuleReference.Type = /*#__PURE__*/ SDK.ModuleReference.fromHexString('2cb0d2e2856f6825bab92d4f0e34f6edc294c32fe56b43d29701ba514ca7656f');
>>>>>>> 9ba8090b
/** Name of the smart contract supported by this client. */
export const contractName: SDK.ContractName.Type = /*#__PURE__*/ SDK.ContractName.fromStringUnchecked('election');

/** Smart contract client for a contract instance on chain. */
class ElectionContract {
    /** Having a private field prevents similar structured objects to be considered the same type (similar to nominal typing). */
    private __nominal = true;
    /** The gRPC connection used by this client. */
    public readonly grpcClient: SDK.ConcordiumGRPCClient;
    /** The contract address used by this client. */
    public readonly contractAddress: SDK.ContractAddress.Type;
    /** Generic contract client used internally. */
    public readonly genericContract: SDK.Contract;

    constructor(grpcClient: SDK.ConcordiumGRPCClient, contractAddress: SDK.ContractAddress.Type, genericContract: SDK.Contract) {
        this.grpcClient = grpcClient;
        this.contractAddress = contractAddress;
        this.genericContract = genericContract;
    }
}

/** Smart contract client for a contract instance on chain. */
export type Type = ElectionContract;

/**
 * Construct an instance of `ElectionContract` for interacting with a 'election' contract on chain.
 * Checking the information instance on chain.
 * @param {SDK.ConcordiumGRPCClient} grpcClient - The client used for contract invocations and updates.
 * @param {SDK.ContractAddress.Type} contractAddress - Address of the contract instance.
 * @param {SDK.BlockHash.Type} [blockHash] - Hash of the block to check the information at. When not provided the last finalized block is used.
 * @throws If failing to communicate with the concordium node or if any of the checks fails.
 * @returns {ElectionContract}
 */
export async function create(grpcClient: SDK.ConcordiumGRPCClient, contractAddress: SDK.ContractAddress.Type, blockHash?: SDK.BlockHash.Type): Promise<ElectionContract> {
    const genericContract = new SDK.Contract(grpcClient, contractAddress, contractName);
    await genericContract.checkOnChain({ moduleReference: moduleReference, blockHash: blockHash });
    return new ElectionContract(
        grpcClient,
        contractAddress,
        genericContract
    );
}

/**
 * Construct the `ElectionContract` for interacting with a 'election' contract on chain.
 * Without checking the instance information on chain.
 * @param {SDK.ConcordiumGRPCClient} grpcClient - The client used for contract invocations and updates.
 * @param {SDK.ContractAddress.Type} contractAddress - Address of the contract instance.
 * @returns {ElectionContract}
 */
export function createUnchecked(grpcClient: SDK.ConcordiumGRPCClient, contractAddress: SDK.ContractAddress.Type): ElectionContract {
    const genericContract = new SDK.Contract(grpcClient, contractAddress, contractName);
    return new ElectionContract(
        grpcClient,
        contractAddress,
        genericContract,
    );
}

/**
 * Check if the smart contract instance exists on the blockchain and whether it uses a matching contract name and module reference.
 * @param {ElectionContract} contractClient The client for a 'election' smart contract instance on chain.
 * @param {SDK.BlockHash.Type} [blockHash] A optional block hash to use for checking information on chain, if not provided the last finalized will be used.
 * @throws {SDK.RpcError} If failing to communicate with the concordium node or if any of the checks fails.
 */
export function checkOnChain(contractClient: ElectionContract, blockHash?: SDK.BlockHash.Type): Promise<void> {
    return contractClient.genericContract.checkOnChain({moduleReference: moduleReference, blockHash: blockHash });
}

/** Parameter type for update transaction for 'registerGuardianPublicKey' entrypoint of the 'election' contract. */
export type RegisterGuardianPublicKeyParameter = Array<number>;

/**
 * Construct Parameter for update transactions for 'registerGuardianPublicKey' entrypoint of the 'election' contract.
 * @param {RegisterGuardianPublicKeyParameter} parameter The structured parameter to construct from.
 * @returns {SDK.Parameter.Type} The smart contract parameter.
 */
export function createRegisterGuardianPublicKeyParameter(parameter: RegisterGuardianPublicKeyParameter): SDK.Parameter.Type {
    const out = SDK.Parameter.fromBase64SchemaType('EAIC', parameter);
    return out;
}

/**
 * Send an update-contract transaction to the 'registerGuardianPublicKey' entrypoint of the 'election' contract.
 * @param {ElectionContract} contractClient The client for a 'election' smart contract instance on chain.
 * @param {SDK.ContractTransactionMetadata} transactionMetadata - Metadata related to constructing a transaction for a smart contract.
 * @param {RegisterGuardianPublicKeyParameter} parameter - Parameter to provide the smart contract entrypoint as part of the transaction.
 * @param {SDK.AccountSigner} signer - The signer of the update contract transaction.
 * @throws If the entrypoint is not successfully invoked.
 * @returns {SDK.TransactionHash.Type} Hash of the transaction.
 */
export function sendRegisterGuardianPublicKey(contractClient: ElectionContract, transactionMetadata: SDK.ContractTransactionMetadata, parameter: RegisterGuardianPublicKeyParameter, signer: SDK.AccountSigner): Promise<SDK.TransactionHash.Type> {
    return contractClient.genericContract.createAndSendUpdateTransaction(
        SDK.EntrypointName.fromStringUnchecked('registerGuardianPublicKey'),
        SDK.Parameter.toBuffer,
        transactionMetadata,
        createRegisterGuardianPublicKeyParameter(parameter),
        signer
    );
}

/**
 * Dry-run an update-contract transaction to the 'registerGuardianPublicKey' entrypoint of the 'election' contract.
 * @param {ElectionContract} contractClient The client for a 'election' smart contract instance on chain.
 * @param {SDK.ContractAddress.Type | SDK.AccountAddress.Type} invokeMetadata - The address of the account or contract which is invoking this transaction.
 * @param {RegisterGuardianPublicKeyParameter} parameter - Parameter to provide the smart contract entrypoint as part of the transaction.
 * @param {SDK.BlockHash.Type} [blockHash] - Optional block hash allowing for dry-running the transaction at the end of a specific block.
 * @throws {SDK.RpcError} If failing to communicate with the concordium node or if any of the checks fails.
 * @returns {SDK.InvokeContractResult} The result of invoking the smart contract instance.
 */
export function dryRunRegisterGuardianPublicKey(contractClient: ElectionContract, parameter: RegisterGuardianPublicKeyParameter, invokeMetadata: SDK.ContractInvokeMetadata = {}, blockHash?: SDK.BlockHash.Type): Promise<SDK.InvokeContractResult> {
    return contractClient.genericContract.dryRun.invokeMethod(
        SDK.EntrypointName.fromStringUnchecked('registerGuardianPublicKey'),
        invokeMetadata,
        SDK.Parameter.toBuffer,
        createRegisterGuardianPublicKeyParameter(parameter),
        blockHash
    );
}

/** Error message for dry-running update transaction for 'registerGuardianPublicKey' entrypoint of the 'election' contract. */
export type ErrorMessageRegisterGuardianPublicKey = { type: 'ParseParams'} | { type: 'Unauthorized'} | { type: 'Malformed'} | { type: 'IncorrectElectionPhase'} | { type: 'DuplicateEntry'};

/**
 * Get and parse the error message from dry-running update transaction for 'registerGuardianPublicKey' entrypoint of the 'election' contract.
 * Returns undefined if the result is not a failure.
 * @param {SDK.InvokeContractResult} invokeResult The result from dry-running the transaction.
 * @returns {ErrorMessageRegisterGuardianPublicKey | undefined} The structured error message or undefined if result was not a failure or failed for other reason than contract rejectedReceive.
 */
export function parseErrorMessageRegisterGuardianPublicKey(invokeResult: SDK.InvokeContractResult): ErrorMessageRegisterGuardianPublicKey | undefined {
    if (invokeResult.tag !== 'failure' || invokeResult.reason.tag !== 'RejectedReceive') {
        return undefined;
    }
    if (invokeResult.returnValue === undefined) {
        throw new Error('Unexpected missing \'returnValue\' in result of invocation. Client expected a V1 smart contract.');
    }
    const schemaJson = <{'ParseParams' : [] } | {'Unauthorized' : [] } | {'Malformed' : [] } | {'IncorrectElectionPhase' : [] } | {'DuplicateEntry' : [] }>SDK.ReturnValue.parseWithSchemaTypeBase64(invokeResult.returnValue, 'FQUAAAALAAAAUGFyc2VQYXJhbXMCDAAAAFVuYXV0aG9yaXplZAIJAAAATWFsZm9ybWVkAhYAAABJbmNvcnJlY3RFbGVjdGlvblBoYXNlAg4AAABEdXBsaWNhdGVFbnRyeQI=');
    let match35: { type: 'ParseParams'} | { type: 'Unauthorized'} | { type: 'Malformed'} | { type: 'IncorrectElectionPhase'} | { type: 'DuplicateEntry'};
    if ('ParseParams' in schemaJson) {
       match35 = {
           type: 'ParseParams',
       };
    } else if ('Unauthorized' in schemaJson) {
       match35 = {
           type: 'Unauthorized',
       };
    } else if ('Malformed' in schemaJson) {
       match35 = {
           type: 'Malformed',
       };
    } else if ('IncorrectElectionPhase' in schemaJson) {
       match35 = {
           type: 'IncorrectElectionPhase',
       };
    } else if ('DuplicateEntry' in schemaJson) {
       match35 = {
           type: 'DuplicateEntry',
       };
    }
     else {
       throw new Error("Unexpected enum variant");
    }
    return match35
}

/** Parameter type for update transaction for 'registerGuardianEncryptedShare' entrypoint of the 'election' contract. */
export type RegisterGuardianEncryptedShareParameter = Array<number>;

/**
 * Construct Parameter for update transactions for 'registerGuardianEncryptedShare' entrypoint of the 'election' contract.
 * @param {RegisterGuardianEncryptedShareParameter} parameter The structured parameter to construct from.
 * @returns {SDK.Parameter.Type} The smart contract parameter.
 */
export function createRegisterGuardianEncryptedShareParameter(parameter: RegisterGuardianEncryptedShareParameter): SDK.Parameter.Type {
    const out = SDK.Parameter.fromBase64SchemaType('EAIC', parameter);
    return out;
}

/**
 * Send an update-contract transaction to the 'registerGuardianEncryptedShare' entrypoint of the 'election' contract.
 * @param {ElectionContract} contractClient The client for a 'election' smart contract instance on chain.
 * @param {SDK.ContractTransactionMetadata} transactionMetadata - Metadata related to constructing a transaction for a smart contract.
 * @param {RegisterGuardianEncryptedShareParameter} parameter - Parameter to provide the smart contract entrypoint as part of the transaction.
 * @param {SDK.AccountSigner} signer - The signer of the update contract transaction.
 * @throws If the entrypoint is not successfully invoked.
 * @returns {SDK.TransactionHash.Type} Hash of the transaction.
 */
export function sendRegisterGuardianEncryptedShare(contractClient: ElectionContract, transactionMetadata: SDK.ContractTransactionMetadata, parameter: RegisterGuardianEncryptedShareParameter, signer: SDK.AccountSigner): Promise<SDK.TransactionHash.Type> {
    return contractClient.genericContract.createAndSendUpdateTransaction(
        SDK.EntrypointName.fromStringUnchecked('registerGuardianEncryptedShare'),
        SDK.Parameter.toBuffer,
        transactionMetadata,
        createRegisterGuardianEncryptedShareParameter(parameter),
        signer
    );
}

/**
 * Dry-run an update-contract transaction to the 'registerGuardianEncryptedShare' entrypoint of the 'election' contract.
 * @param {ElectionContract} contractClient The client for a 'election' smart contract instance on chain.
 * @param {SDK.ContractAddress.Type | SDK.AccountAddress.Type} invokeMetadata - The address of the account or contract which is invoking this transaction.
 * @param {RegisterGuardianEncryptedShareParameter} parameter - Parameter to provide the smart contract entrypoint as part of the transaction.
 * @param {SDK.BlockHash.Type} [blockHash] - Optional block hash allowing for dry-running the transaction at the end of a specific block.
 * @throws {SDK.RpcError} If failing to communicate with the concordium node or if any of the checks fails.
 * @returns {SDK.InvokeContractResult} The result of invoking the smart contract instance.
 */
export function dryRunRegisterGuardianEncryptedShare(contractClient: ElectionContract, parameter: RegisterGuardianEncryptedShareParameter, invokeMetadata: SDK.ContractInvokeMetadata = {}, blockHash?: SDK.BlockHash.Type): Promise<SDK.InvokeContractResult> {
    return contractClient.genericContract.dryRun.invokeMethod(
        SDK.EntrypointName.fromStringUnchecked('registerGuardianEncryptedShare'),
        invokeMetadata,
        SDK.Parameter.toBuffer,
        createRegisterGuardianEncryptedShareParameter(parameter),
        blockHash
    );
}

/** Error message for dry-running update transaction for 'registerGuardianEncryptedShare' entrypoint of the 'election' contract. */
export type ErrorMessageRegisterGuardianEncryptedShare = { type: 'ParseParams'} | { type: 'Unauthorized'} | { type: 'Malformed'} | { type: 'IncorrectElectionPhase'} | { type: 'DuplicateEntry'};

/**
 * Get and parse the error message from dry-running update transaction for 'registerGuardianEncryptedShare' entrypoint of the 'election' contract.
 * Returns undefined if the result is not a failure.
 * @param {SDK.InvokeContractResult} invokeResult The result from dry-running the transaction.
 * @returns {ErrorMessageRegisterGuardianEncryptedShare | undefined} The structured error message or undefined if result was not a failure or failed for other reason than contract rejectedReceive.
 */
export function parseErrorMessageRegisterGuardianEncryptedShare(invokeResult: SDK.InvokeContractResult): ErrorMessageRegisterGuardianEncryptedShare | undefined {
    if (invokeResult.tag !== 'failure' || invokeResult.reason.tag !== 'RejectedReceive') {
        return undefined;
    }
    if (invokeResult.returnValue === undefined) {
        throw new Error('Unexpected missing \'returnValue\' in result of invocation. Client expected a V1 smart contract.');
    }
    const schemaJson = <{'ParseParams' : [] } | {'Unauthorized' : [] } | {'Malformed' : [] } | {'IncorrectElectionPhase' : [] } | {'DuplicateEntry' : [] }>SDK.ReturnValue.parseWithSchemaTypeBase64(invokeResult.returnValue, 'FQUAAAALAAAAUGFyc2VQYXJhbXMCDAAAAFVuYXV0aG9yaXplZAIJAAAATWFsZm9ybWVkAhYAAABJbmNvcnJlY3RFbGVjdGlvblBoYXNlAg4AAABEdXBsaWNhdGVFbnRyeQI=');
    let match43: { type: 'ParseParams'} | { type: 'Unauthorized'} | { type: 'Malformed'} | { type: 'IncorrectElectionPhase'} | { type: 'DuplicateEntry'};
    if ('ParseParams' in schemaJson) {
       match43 = {
           type: 'ParseParams',
       };
    } else if ('Unauthorized' in schemaJson) {
       match43 = {
           type: 'Unauthorized',
       };
    } else if ('Malformed' in schemaJson) {
       match43 = {
           type: 'Malformed',
       };
    } else if ('IncorrectElectionPhase' in schemaJson) {
       match43 = {
           type: 'IncorrectElectionPhase',
       };
    } else if ('DuplicateEntry' in schemaJson) {
       match43 = {
           type: 'DuplicateEntry',
       };
    }
     else {
       throw new Error("Unexpected enum variant");
    }
    return match43
}

/** Parameter type for update transaction for 'postDecryptionShare' entrypoint of the 'election' contract. */
export type PostDecryptionShareParameter = Array<number>;

/**
 * Construct Parameter for update transactions for 'postDecryptionShare' entrypoint of the 'election' contract.
 * @param {PostDecryptionShareParameter} parameter The structured parameter to construct from.
 * @returns {SDK.Parameter.Type} The smart contract parameter.
 */
export function createPostDecryptionShareParameter(parameter: PostDecryptionShareParameter): SDK.Parameter.Type {
    const out = SDK.Parameter.fromBase64SchemaType('EAIC', parameter);
    return out;
}

/**
 * Send an update-contract transaction to the 'postDecryptionShare' entrypoint of the 'election' contract.
 * @param {ElectionContract} contractClient The client for a 'election' smart contract instance on chain.
 * @param {SDK.ContractTransactionMetadata} transactionMetadata - Metadata related to constructing a transaction for a smart contract.
 * @param {PostDecryptionShareParameter} parameter - Parameter to provide the smart contract entrypoint as part of the transaction.
 * @param {SDK.AccountSigner} signer - The signer of the update contract transaction.
 * @throws If the entrypoint is not successfully invoked.
 * @returns {SDK.TransactionHash.Type} Hash of the transaction.
 */
export function sendPostDecryptionShare(contractClient: ElectionContract, transactionMetadata: SDK.ContractTransactionMetadata, parameter: PostDecryptionShareParameter, signer: SDK.AccountSigner): Promise<SDK.TransactionHash.Type> {
    return contractClient.genericContract.createAndSendUpdateTransaction(
        SDK.EntrypointName.fromStringUnchecked('postDecryptionShare'),
        SDK.Parameter.toBuffer,
        transactionMetadata,
        createPostDecryptionShareParameter(parameter),
        signer
    );
}

/**
 * Dry-run an update-contract transaction to the 'postDecryptionShare' entrypoint of the 'election' contract.
 * @param {ElectionContract} contractClient The client for a 'election' smart contract instance on chain.
 * @param {SDK.ContractAddress.Type | SDK.AccountAddress.Type} invokeMetadata - The address of the account or contract which is invoking this transaction.
 * @param {PostDecryptionShareParameter} parameter - Parameter to provide the smart contract entrypoint as part of the transaction.
 * @param {SDK.BlockHash.Type} [blockHash] - Optional block hash allowing for dry-running the transaction at the end of a specific block.
 * @throws {SDK.RpcError} If failing to communicate with the concordium node or if any of the checks fails.
 * @returns {SDK.InvokeContractResult} The result of invoking the smart contract instance.
 */
export function dryRunPostDecryptionShare(contractClient: ElectionContract, parameter: PostDecryptionShareParameter, invokeMetadata: SDK.ContractInvokeMetadata = {}, blockHash?: SDK.BlockHash.Type): Promise<SDK.InvokeContractResult> {
    return contractClient.genericContract.dryRun.invokeMethod(
        SDK.EntrypointName.fromStringUnchecked('postDecryptionShare'),
        invokeMetadata,
        SDK.Parameter.toBuffer,
        createPostDecryptionShareParameter(parameter),
        blockHash
    );
}

/** Error message for dry-running update transaction for 'postDecryptionShare' entrypoint of the 'election' contract. */
export type ErrorMessagePostDecryptionShare = { type: 'ParseParams'} | { type: 'Unauthorized'} | { type: 'Malformed'} | { type: 'IncorrectElectionPhase'} | { type: 'DuplicateEntry'};

/**
 * Get and parse the error message from dry-running update transaction for 'postDecryptionShare' entrypoint of the 'election' contract.
 * Returns undefined if the result is not a failure.
 * @param {SDK.InvokeContractResult} invokeResult The result from dry-running the transaction.
 * @returns {ErrorMessagePostDecryptionShare | undefined} The structured error message or undefined if result was not a failure or failed for other reason than contract rejectedReceive.
 */
export function parseErrorMessagePostDecryptionShare(invokeResult: SDK.InvokeContractResult): ErrorMessagePostDecryptionShare | undefined {
    if (invokeResult.tag !== 'failure' || invokeResult.reason.tag !== 'RejectedReceive') {
        return undefined;
    }
    if (invokeResult.returnValue === undefined) {
        throw new Error('Unexpected missing \'returnValue\' in result of invocation. Client expected a V1 smart contract.');
    }
    const schemaJson = <{'ParseParams' : [] } | {'Unauthorized' : [] } | {'Malformed' : [] } | {'IncorrectElectionPhase' : [] } | {'DuplicateEntry' : [] }>SDK.ReturnValue.parseWithSchemaTypeBase64(invokeResult.returnValue, 'FQUAAAALAAAAUGFyc2VQYXJhbXMCDAAAAFVuYXV0aG9yaXplZAIJAAAATWFsZm9ybWVkAhYAAABJbmNvcnJlY3RFbGVjdGlvblBoYXNlAg4AAABEdXBsaWNhdGVFbnRyeQI=');
    let match51: { type: 'ParseParams'} | { type: 'Unauthorized'} | { type: 'Malformed'} | { type: 'IncorrectElectionPhase'} | { type: 'DuplicateEntry'};
    if ('ParseParams' in schemaJson) {
       match51 = {
           type: 'ParseParams',
       };
    } else if ('Unauthorized' in schemaJson) {
       match51 = {
           type: 'Unauthorized',
       };
    } else if ('Malformed' in schemaJson) {
       match51 = {
           type: 'Malformed',
       };
    } else if ('IncorrectElectionPhase' in schemaJson) {
       match51 = {
           type: 'IncorrectElectionPhase',
       };
    } else if ('DuplicateEntry' in schemaJson) {
       match51 = {
           type: 'DuplicateEntry',
       };
    }
     else {
       throw new Error("Unexpected enum variant");
    }
    return match51
}

/** Parameter type for update transaction for 'postDecryptionProofResponseShare' entrypoint of the 'election' contract. */
export type PostDecryptionProofResponseShareParameter = Array<number>;

/**
 * Construct Parameter for update transactions for 'postDecryptionProofResponseShare' entrypoint of the 'election' contract.
 * @param {PostDecryptionProofResponseShareParameter} parameter The structured parameter to construct from.
 * @returns {SDK.Parameter.Type} The smart contract parameter.
 */
export function createPostDecryptionProofResponseShareParameter(parameter: PostDecryptionProofResponseShareParameter): SDK.Parameter.Type {
    const out = SDK.Parameter.fromBase64SchemaType('EAIC', parameter);
    return out;
}

/**
 * Send an update-contract transaction to the 'postDecryptionProofResponseShare' entrypoint of the 'election' contract.
 * @param {ElectionContract} contractClient The client for a 'election' smart contract instance on chain.
 * @param {SDK.ContractTransactionMetadata} transactionMetadata - Metadata related to constructing a transaction for a smart contract.
 * @param {PostDecryptionProofResponseShareParameter} parameter - Parameter to provide the smart contract entrypoint as part of the transaction.
 * @param {SDK.AccountSigner} signer - The signer of the update contract transaction.
 * @throws If the entrypoint is not successfully invoked.
 * @returns {SDK.TransactionHash.Type} Hash of the transaction.
 */
export function sendPostDecryptionProofResponseShare(contractClient: ElectionContract, transactionMetadata: SDK.ContractTransactionMetadata, parameter: PostDecryptionProofResponseShareParameter, signer: SDK.AccountSigner): Promise<SDK.TransactionHash.Type> {
    return contractClient.genericContract.createAndSendUpdateTransaction(
        SDK.EntrypointName.fromStringUnchecked('postDecryptionProofResponseShare'),
        SDK.Parameter.toBuffer,
        transactionMetadata,
        createPostDecryptionProofResponseShareParameter(parameter),
        signer
    );
}

/**
 * Dry-run an update-contract transaction to the 'postDecryptionProofResponseShare' entrypoint of the 'election' contract.
 * @param {ElectionContract} contractClient The client for a 'election' smart contract instance on chain.
 * @param {SDK.ContractAddress.Type | SDK.AccountAddress.Type} invokeMetadata - The address of the account or contract which is invoking this transaction.
 * @param {PostDecryptionProofResponseShareParameter} parameter - Parameter to provide the smart contract entrypoint as part of the transaction.
 * @param {SDK.BlockHash.Type} [blockHash] - Optional block hash allowing for dry-running the transaction at the end of a specific block.
 * @throws {SDK.RpcError} If failing to communicate with the concordium node or if any of the checks fails.
 * @returns {SDK.InvokeContractResult} The result of invoking the smart contract instance.
 */
export function dryRunPostDecryptionProofResponseShare(contractClient: ElectionContract, parameter: PostDecryptionProofResponseShareParameter, invokeMetadata: SDK.ContractInvokeMetadata = {}, blockHash?: SDK.BlockHash.Type): Promise<SDK.InvokeContractResult> {
    return contractClient.genericContract.dryRun.invokeMethod(
        SDK.EntrypointName.fromStringUnchecked('postDecryptionProofResponseShare'),
        invokeMetadata,
        SDK.Parameter.toBuffer,
        createPostDecryptionProofResponseShareParameter(parameter),
        blockHash
    );
}

/** Error message for dry-running update transaction for 'postDecryptionProofResponseShare' entrypoint of the 'election' contract. */
export type ErrorMessagePostDecryptionProofResponseShare = { type: 'ParseParams'} | { type: 'Unauthorized'} | { type: 'Malformed'} | { type: 'IncorrectElectionPhase'} | { type: 'DuplicateEntry'};

/**
 * Get and parse the error message from dry-running update transaction for 'postDecryptionProofResponseShare' entrypoint of the 'election' contract.
 * Returns undefined if the result is not a failure.
 * @param {SDK.InvokeContractResult} invokeResult The result from dry-running the transaction.
 * @returns {ErrorMessagePostDecryptionProofResponseShare | undefined} The structured error message or undefined if result was not a failure or failed for other reason than contract rejectedReceive.
 */
export function parseErrorMessagePostDecryptionProofResponseShare(invokeResult: SDK.InvokeContractResult): ErrorMessagePostDecryptionProofResponseShare | undefined {
    if (invokeResult.tag !== 'failure' || invokeResult.reason.tag !== 'RejectedReceive') {
        return undefined;
    }
    if (invokeResult.returnValue === undefined) {
        throw new Error('Unexpected missing \'returnValue\' in result of invocation. Client expected a V1 smart contract.');
    }
    const schemaJson = <{'ParseParams' : [] } | {'Unauthorized' : [] } | {'Malformed' : [] } | {'IncorrectElectionPhase' : [] } | {'DuplicateEntry' : [] }>SDK.ReturnValue.parseWithSchemaTypeBase64(invokeResult.returnValue, 'FQUAAAALAAAAUGFyc2VQYXJhbXMCDAAAAFVuYXV0aG9yaXplZAIJAAAATWFsZm9ybWVkAhYAAABJbmNvcnJlY3RFbGVjdGlvblBoYXNlAg4AAABEdXBsaWNhdGVFbnRyeQI=');
    let match59: { type: 'ParseParams'} | { type: 'Unauthorized'} | { type: 'Malformed'} | { type: 'IncorrectElectionPhase'} | { type: 'DuplicateEntry'};
    if ('ParseParams' in schemaJson) {
       match59 = {
           type: 'ParseParams',
       };
    } else if ('Unauthorized' in schemaJson) {
       match59 = {
           type: 'Unauthorized',
       };
    } else if ('Malformed' in schemaJson) {
       match59 = {
           type: 'Malformed',
       };
    } else if ('IncorrectElectionPhase' in schemaJson) {
       match59 = {
           type: 'IncorrectElectionPhase',
       };
    } else if ('DuplicateEntry' in schemaJson) {
       match59 = {
           type: 'DuplicateEntry',
       };
    }
     else {
       throw new Error("Unexpected enum variant");
    }
    return match59
}

/** Parameter type for update transaction for 'registerGuardianStatus' entrypoint of the 'election' contract. */
export type RegisterGuardianStatusParameter = { type: 'KeyVerificationFailed', content: Array<SDK.AccountAddress.Type> } | { type: 'SharesVerificationFailed', content: Array<SDK.AccountAddress.Type> } | { type: 'VerificationSuccessful'};

/**
 * Construct Parameter for update transactions for 'registerGuardianStatus' entrypoint of the 'election' contract.
 * @param {RegisterGuardianStatusParameter} parameter The structured parameter to construct from.
 * @returns {SDK.Parameter.Type} The smart contract parameter.
 */
export function createRegisterGuardianStatusParameter(parameter: RegisterGuardianStatusParameter): SDK.Parameter.Type {
    let match65: {'KeyVerificationFailed' : [Array<SDK.AccountAddress.SchemaValue>] } | {'SharesVerificationFailed' : [Array<SDK.AccountAddress.SchemaValue>] } | {'VerificationSuccessful' : [] };
    switch (parameter.type) {
        case 'KeyVerificationFailed':
    const list66 = parameter.content.map((item67) => {
    const accountAddress68 = SDK.AccountAddress.toSchemaValue(item67);
    return accountAddress68;
    });
            match65 = { KeyVerificationFailed: [list66], };
        break;
        case 'SharesVerificationFailed':
    const list69 = parameter.content.map((item70) => {
    const accountAddress71 = SDK.AccountAddress.toSchemaValue(item70);
    return accountAddress71;
    });
            match65 = { SharesVerificationFailed: [list69], };
        break;
        case 'VerificationSuccessful':
            match65 = { VerificationSuccessful: [], };
        break;
    }
    const out = SDK.Parameter.fromBase64SchemaType('FQMAAAAVAAAAS2V5VmVyaWZpY2F0aW9uRmFpbGVkAQEAAAAQAgsYAAAAU2hhcmVzVmVyaWZpY2F0aW9uRmFpbGVkAQEAAAAQAgsWAAAAVmVyaWZpY2F0aW9uU3VjY2Vzc2Z1bAI=', match65);
    return out;
}

/**
 * Send an update-contract transaction to the 'registerGuardianStatus' entrypoint of the 'election' contract.
 * @param {ElectionContract} contractClient The client for a 'election' smart contract instance on chain.
 * @param {SDK.ContractTransactionMetadata} transactionMetadata - Metadata related to constructing a transaction for a smart contract.
 * @param {RegisterGuardianStatusParameter} parameter - Parameter to provide the smart contract entrypoint as part of the transaction.
 * @param {SDK.AccountSigner} signer - The signer of the update contract transaction.
 * @throws If the entrypoint is not successfully invoked.
 * @returns {SDK.TransactionHash.Type} Hash of the transaction.
 */
export function sendRegisterGuardianStatus(contractClient: ElectionContract, transactionMetadata: SDK.ContractTransactionMetadata, parameter: RegisterGuardianStatusParameter, signer: SDK.AccountSigner): Promise<SDK.TransactionHash.Type> {
    return contractClient.genericContract.createAndSendUpdateTransaction(
        SDK.EntrypointName.fromStringUnchecked('registerGuardianStatus'),
        SDK.Parameter.toBuffer,
        transactionMetadata,
        createRegisterGuardianStatusParameter(parameter),
        signer
    );
}

/**
 * Dry-run an update-contract transaction to the 'registerGuardianStatus' entrypoint of the 'election' contract.
 * @param {ElectionContract} contractClient The client for a 'election' smart contract instance on chain.
 * @param {SDK.ContractAddress.Type | SDK.AccountAddress.Type} invokeMetadata - The address of the account or contract which is invoking this transaction.
 * @param {RegisterGuardianStatusParameter} parameter - Parameter to provide the smart contract entrypoint as part of the transaction.
 * @param {SDK.BlockHash.Type} [blockHash] - Optional block hash allowing for dry-running the transaction at the end of a specific block.
 * @throws {SDK.RpcError} If failing to communicate with the concordium node or if any of the checks fails.
 * @returns {SDK.InvokeContractResult} The result of invoking the smart contract instance.
 */
export function dryRunRegisterGuardianStatus(contractClient: ElectionContract, parameter: RegisterGuardianStatusParameter, invokeMetadata: SDK.ContractInvokeMetadata = {}, blockHash?: SDK.BlockHash.Type): Promise<SDK.InvokeContractResult> {
    return contractClient.genericContract.dryRun.invokeMethod(
        SDK.EntrypointName.fromStringUnchecked('registerGuardianStatus'),
        invokeMetadata,
        SDK.Parameter.toBuffer,
        createRegisterGuardianStatusParameter(parameter),
        blockHash
    );
}

/** Error message for dry-running update transaction for 'registerGuardianStatus' entrypoint of the 'election' contract. */
export type ErrorMessageRegisterGuardianStatus = { type: 'ParseParams'} | { type: 'Unauthorized'} | { type: 'Malformed'} | { type: 'IncorrectElectionPhase'} | { type: 'DuplicateEntry'};

/**
 * Get and parse the error message from dry-running update transaction for 'registerGuardianStatus' entrypoint of the 'election' contract.
 * Returns undefined if the result is not a failure.
 * @param {SDK.InvokeContractResult} invokeResult The result from dry-running the transaction.
 * @returns {ErrorMessageRegisterGuardianStatus | undefined} The structured error message or undefined if result was not a failure or failed for other reason than contract rejectedReceive.
 */
export function parseErrorMessageRegisterGuardianStatus(invokeResult: SDK.InvokeContractResult): ErrorMessageRegisterGuardianStatus | undefined {
    if (invokeResult.tag !== 'failure' || invokeResult.reason.tag !== 'RejectedReceive') {
        return undefined;
    }
    if (invokeResult.returnValue === undefined) {
        throw new Error('Unexpected missing \'returnValue\' in result of invocation. Client expected a V1 smart contract.');
    }
    const schemaJson = <{'ParseParams' : [] } | {'Unauthorized' : [] } | {'Malformed' : [] } | {'IncorrectElectionPhase' : [] } | {'DuplicateEntry' : [] }>SDK.ReturnValue.parseWithSchemaTypeBase64(invokeResult.returnValue, 'FQUAAAALAAAAUGFyc2VQYXJhbXMCDAAAAFVuYXV0aG9yaXplZAIJAAAATWFsZm9ybWVkAhYAAABJbmNvcnJlY3RFbGVjdGlvblBoYXNlAg4AAABEdXBsaWNhdGVFbnRyeQI=');
    let match72: { type: 'ParseParams'} | { type: 'Unauthorized'} | { type: 'Malformed'} | { type: 'IncorrectElectionPhase'} | { type: 'DuplicateEntry'};
    if ('ParseParams' in schemaJson) {
       match72 = {
           type: 'ParseParams',
       };
    } else if ('Unauthorized' in schemaJson) {
       match72 = {
           type: 'Unauthorized',
       };
    } else if ('Malformed' in schemaJson) {
       match72 = {
           type: 'Malformed',
       };
    } else if ('IncorrectElectionPhase' in schemaJson) {
       match72 = {
           type: 'IncorrectElectionPhase',
       };
    } else if ('DuplicateEntry' in schemaJson) {
       match72 = {
           type: 'DuplicateEntry',
       };
    }
     else {
       throw new Error("Unexpected enum variant");
    }
    return match72
}

/** Parameter type for update transaction for 'viewGuardiansState' entrypoint of the 'election' contract. */
export type ViewGuardiansStateParameter = SDK.Parameter.Type;

/**
 * Construct Parameter for update transactions for 'viewGuardiansState' entrypoint of the 'election' contract.
 * @param {ViewGuardiansStateParameter} parameter The structured parameter to construct from.
 * @returns {SDK.Parameter.Type} The smart contract parameter.
 */
export function createViewGuardiansStateParameter(parameter: ViewGuardiansStateParameter): SDK.Parameter.Type {
    return parameter;
}

/**
 * Send an update-contract transaction to the 'viewGuardiansState' entrypoint of the 'election' contract.
 * @param {ElectionContract} contractClient The client for a 'election' smart contract instance on chain.
 * @param {SDK.ContractTransactionMetadata} transactionMetadata - Metadata related to constructing a transaction for a smart contract.
 * @param {ViewGuardiansStateParameter} parameter - Parameter to provide the smart contract entrypoint as part of the transaction.
 * @param {SDK.AccountSigner} signer - The signer of the update contract transaction.
 * @throws If the entrypoint is not successfully invoked.
 * @returns {SDK.TransactionHash.Type} Hash of the transaction.
 */
export function sendViewGuardiansState(contractClient: ElectionContract, transactionMetadata: SDK.ContractTransactionMetadata, parameter: ViewGuardiansStateParameter, signer: SDK.AccountSigner): Promise<SDK.TransactionHash.Type> {
    return contractClient.genericContract.createAndSendUpdateTransaction(
        SDK.EntrypointName.fromStringUnchecked('viewGuardiansState'),
        SDK.Parameter.toBuffer,
        transactionMetadata,
        createViewGuardiansStateParameter(parameter),
        signer
    );
}

/**
 * Dry-run an update-contract transaction to the 'viewGuardiansState' entrypoint of the 'election' contract.
 * @param {ElectionContract} contractClient The client for a 'election' smart contract instance on chain.
 * @param {SDK.ContractAddress.Type | SDK.AccountAddress.Type} invokeMetadata - The address of the account or contract which is invoking this transaction.
 * @param {ViewGuardiansStateParameter} parameter - Parameter to provide the smart contract entrypoint as part of the transaction.
 * @param {SDK.BlockHash.Type} [blockHash] - Optional block hash allowing for dry-running the transaction at the end of a specific block.
 * @throws {SDK.RpcError} If failing to communicate with the concordium node or if any of the checks fails.
 * @returns {SDK.InvokeContractResult} The result of invoking the smart contract instance.
 */
export function dryRunViewGuardiansState(contractClient: ElectionContract, parameter: ViewGuardiansStateParameter, invokeMetadata: SDK.ContractInvokeMetadata = {}, blockHash?: SDK.BlockHash.Type): Promise<SDK.InvokeContractResult> {
    return contractClient.genericContract.dryRun.invokeMethod(
        SDK.EntrypointName.fromStringUnchecked('viewGuardiansState'),
        invokeMetadata,
        SDK.Parameter.toBuffer,
        createViewGuardiansStateParameter(parameter),
        blockHash
    );
}

/** Return value for dry-running update transaction for 'viewGuardiansState' entrypoint of the 'election' contract. */
export type ReturnValueViewGuardiansState = Array<[SDK.AccountAddress.Type, {
    index: number,
    public_key: { type: 'None'} | { type: 'Some', content: Array<number> },
    encrypted_share: { type: 'None'} | { type: 'Some', content: Array<number> },
    decryption_share: { type: 'None'} | { type: 'Some', content: Array<number> },
    decryption_share_proof: { type: 'None'} | { type: 'Some', content: Array<number> },
    status: { type: 'None'} | { type: 'Some', content: { type: 'KeyVerificationFailed', content: Array<SDK.AccountAddress.Type> } | { type: 'SharesVerificationFailed', content: Array<SDK.AccountAddress.Type> } | { type: 'VerificationSuccessful'} },
    }]>;

/**
 * Get and parse the return value from dry-running update transaction for 'viewGuardiansState' entrypoint of the 'election' contract.
 * Returns undefined if the result is not successful.
 * @param {SDK.InvokeContractResult} invokeResult The result from dry-running the transaction.
 * @returns {ReturnValueViewGuardiansState | undefined} The structured return value or undefined if result was not a success.
 */
export function parseReturnValueViewGuardiansState(invokeResult: SDK.InvokeContractResult): ReturnValueViewGuardiansState | undefined {
    if (invokeResult.tag !== 'success') {
        return undefined;
    }
    if (invokeResult.returnValue === undefined) {
        throw new Error('Unexpected missing \'returnValue\' in result of invocation. Client expected a V1 smart contract.');
    }
    const schemaJson = <Array<[SDK.AccountAddress.SchemaValue, {
    index: number,
    public_key: {'None' : [] } | {'Some' : [Array<number>] },
    encrypted_share: {'None' : [] } | {'Some' : [Array<number>] },
    decryption_share: {'None' : [] } | {'Some' : [Array<number>] },
    decryption_share_proof: {'None' : [] } | {'Some' : [Array<number>] },
    status: {'None' : [] } | {'Some' : [{'KeyVerificationFailed' : [Array<SDK.AccountAddress.SchemaValue>] } | {'SharesVerificationFailed' : [Array<SDK.AccountAddress.SchemaValue>] } | {'VerificationSuccessful' : [] }] },
    }]>>SDK.ReturnValue.parseWithSchemaTypeBase64(invokeResult.returnValue, 'EAIPCxQABgAAAAUAAABpbmRleAQKAAAAcHVibGljX2tleRUCAAAABAAAAE5vbmUCBAAAAFNvbWUBAQAAABACAg8AAABlbmNyeXB0ZWRfc2hhcmUVAgAAAAQAAABOb25lAgQAAABTb21lAQEAAAAQAgIQAAAAZGVjcnlwdGlvbl9zaGFyZRUCAAAABAAAAE5vbmUCBAAAAFNvbWUBAQAAABACAhYAAABkZWNyeXB0aW9uX3NoYXJlX3Byb29mFQIAAAAEAAAATm9uZQIEAAAAU29tZQEBAAAAEAICBgAAAHN0YXR1cxUCAAAABAAAAE5vbmUCBAAAAFNvbWUBAQAAABUDAAAAFQAAAEtleVZlcmlmaWNhdGlvbkZhaWxlZAEBAAAAEAILGAAAAFNoYXJlc1ZlcmlmaWNhdGlvbkZhaWxlZAEBAAAAEAILFgAAAFZlcmlmaWNhdGlvblN1Y2Nlc3NmdWwC');
    const list78 = schemaJson.map((item79) => {
    const accountAddress81 = SDK.AccountAddress.fromSchemaValue(item79[0]);
    const field82 = item79[1].index;
    const field83 = item79[1].public_key;
    let match84: { type: 'None'} | { type: 'Some', content: Array<number> };
    if ('None' in field83) {
       match84 = {
           type: 'None',
       };
    } else if ('Some' in field83) {
       const variant86 = field83.Some;
       match84 = {
           type: 'Some',
           content: variant86[0],
       };
    }
     else {
       throw new Error("Unexpected enum variant");
    }
    const field89 = item79[1].encrypted_share;
    let match90: { type: 'None'} | { type: 'Some', content: Array<number> };
    if ('None' in field89) {
       match90 = {
           type: 'None',
       };
    } else if ('Some' in field89) {
       const variant92 = field89.Some;
       match90 = {
           type: 'Some',
           content: variant92[0],
       };
    }
     else {
       throw new Error("Unexpected enum variant");
    }
    const field95 = item79[1].decryption_share;
    let match96: { type: 'None'} | { type: 'Some', content: Array<number> };
    if ('None' in field95) {
       match96 = {
           type: 'None',
       };
    } else if ('Some' in field95) {
       const variant98 = field95.Some;
       match96 = {
           type: 'Some',
           content: variant98[0],
       };
    }
     else {
       throw new Error("Unexpected enum variant");
    }
    const field101 = item79[1].decryption_share_proof;
    let match102: { type: 'None'} | { type: 'Some', content: Array<number> };
    if ('None' in field101) {
       match102 = {
           type: 'None',
       };
    } else if ('Some' in field101) {
       const variant104 = field101.Some;
       match102 = {
           type: 'Some',
           content: variant104[0],
       };
    }
     else {
       throw new Error("Unexpected enum variant");
    }
    const field107 = item79[1].status;
    let match108: { type: 'None'} | { type: 'Some', content: { type: 'KeyVerificationFailed', content: Array<SDK.AccountAddress.Type> } | { type: 'SharesVerificationFailed', content: Array<SDK.AccountAddress.Type> } | { type: 'VerificationSuccessful'} };
    if ('None' in field107) {
       match108 = {
           type: 'None',
       };
    } else if ('Some' in field107) {
       const variant110 = field107.Some;
    let match111: { type: 'KeyVerificationFailed', content: Array<SDK.AccountAddress.Type> } | { type: 'SharesVerificationFailed', content: Array<SDK.AccountAddress.Type> } | { type: 'VerificationSuccessful'};
    if ('KeyVerificationFailed' in variant110[0]) {
       const variant112 = variant110[0].KeyVerificationFailed;
    const list113 = variant112[0].map((item114) => {
    const accountAddress115 = SDK.AccountAddress.fromSchemaValue(item114);
    return accountAddress115;
    });
       match111 = {
           type: 'KeyVerificationFailed',
           content: list113,
       };
    } else if ('SharesVerificationFailed' in variant110[0]) {
       const variant116 = variant110[0].SharesVerificationFailed;
    const list117 = variant116[0].map((item118) => {
    const accountAddress119 = SDK.AccountAddress.fromSchemaValue(item118);
    return accountAddress119;
    });
       match111 = {
           type: 'SharesVerificationFailed',
           content: list117,
       };
    } else if ('VerificationSuccessful' in variant110[0]) {
       match111 = {
           type: 'VerificationSuccessful',
       };
    }
     else {
       throw new Error("Unexpected enum variant");
    }
       match108 = {
           type: 'Some',
           content: match111,
       };
    }
     else {
       throw new Error("Unexpected enum variant");
    }
    const named121 = {
    index: field82,
    public_key: match84,
    encrypted_share: match90,
    decryption_share: match96,
    decryption_share_proof: match102,
    status: match108,
    };
    const pair80: [SDK.AccountAddress.Type, {
    index: number,
    public_key: { type: 'None'} | { type: 'Some', content: Array<number> },
    encrypted_share: { type: 'None'} | { type: 'Some', content: Array<number> },
    decryption_share: { type: 'None'} | { type: 'Some', content: Array<number> },
    decryption_share_proof: { type: 'None'} | { type: 'Some', content: Array<number> },
    status: { type: 'None'} | { type: 'Some', content: { type: 'KeyVerificationFailed', content: Array<SDK.AccountAddress.Type> } | { type: 'SharesVerificationFailed', content: Array<SDK.AccountAddress.Type> } | { type: 'VerificationSuccessful'} },
    }] = [accountAddress81, named121];
    return pair80;
    });
    return list78;
}

/** Parameter type for update transaction for 'registerVotes' entrypoint of the 'election' contract. */
export type RegisterVotesParameter = Array<number>;

/**
 * Construct Parameter for update transactions for 'registerVotes' entrypoint of the 'election' contract.
 * @param {RegisterVotesParameter} parameter The structured parameter to construct from.
 * @returns {SDK.Parameter.Type} The smart contract parameter.
 */
export function createRegisterVotesParameter(parameter: RegisterVotesParameter): SDK.Parameter.Type {
    const out = SDK.Parameter.fromBase64SchemaType('EAIC', parameter);
    return out;
}

/**
 * Send an update-contract transaction to the 'registerVotes' entrypoint of the 'election' contract.
 * @param {ElectionContract} contractClient The client for a 'election' smart contract instance on chain.
 * @param {SDK.ContractTransactionMetadata} transactionMetadata - Metadata related to constructing a transaction for a smart contract.
 * @param {RegisterVotesParameter} parameter - Parameter to provide the smart contract entrypoint as part of the transaction.
 * @param {SDK.AccountSigner} signer - The signer of the update contract transaction.
 * @throws If the entrypoint is not successfully invoked.
 * @returns {SDK.TransactionHash.Type} Hash of the transaction.
 */
export function sendRegisterVotes(contractClient: ElectionContract, transactionMetadata: SDK.ContractTransactionMetadata, parameter: RegisterVotesParameter, signer: SDK.AccountSigner): Promise<SDK.TransactionHash.Type> {
    return contractClient.genericContract.createAndSendUpdateTransaction(
        SDK.EntrypointName.fromStringUnchecked('registerVotes'),
        SDK.Parameter.toBuffer,
        transactionMetadata,
        createRegisterVotesParameter(parameter),
        signer
    );
}

/**
 * Dry-run an update-contract transaction to the 'registerVotes' entrypoint of the 'election' contract.
 * @param {ElectionContract} contractClient The client for a 'election' smart contract instance on chain.
 * @param {SDK.ContractAddress.Type | SDK.AccountAddress.Type} invokeMetadata - The address of the account or contract which is invoking this transaction.
 * @param {RegisterVotesParameter} parameter - Parameter to provide the smart contract entrypoint as part of the transaction.
 * @param {SDK.BlockHash.Type} [blockHash] - Optional block hash allowing for dry-running the transaction at the end of a specific block.
 * @throws {SDK.RpcError} If failing to communicate with the concordium node or if any of the checks fails.
 * @returns {SDK.InvokeContractResult} The result of invoking the smart contract instance.
 */
export function dryRunRegisterVotes(contractClient: ElectionContract, parameter: RegisterVotesParameter, invokeMetadata: SDK.ContractInvokeMetadata = {}, blockHash?: SDK.BlockHash.Type): Promise<SDK.InvokeContractResult> {
    return contractClient.genericContract.dryRun.invokeMethod(
        SDK.EntrypointName.fromStringUnchecked('registerVotes'),
        invokeMetadata,
        SDK.Parameter.toBuffer,
        createRegisterVotesParameter(parameter),
        blockHash
    );
}

/** Error message for dry-running update transaction for 'registerVotes' entrypoint of the 'election' contract. */
export type ErrorMessageRegisterVotes = { type: 'ParseParams'} | { type: 'Unauthorized'} | { type: 'Malformed'} | { type: 'IncorrectElectionPhase'} | { type: 'DuplicateEntry'};

/**
 * Get and parse the error message from dry-running update transaction for 'registerVotes' entrypoint of the 'election' contract.
 * Returns undefined if the result is not a failure.
 * @param {SDK.InvokeContractResult} invokeResult The result from dry-running the transaction.
 * @returns {ErrorMessageRegisterVotes | undefined} The structured error message or undefined if result was not a failure or failed for other reason than contract rejectedReceive.
 */
export function parseErrorMessageRegisterVotes(invokeResult: SDK.InvokeContractResult): ErrorMessageRegisterVotes | undefined {
    if (invokeResult.tag !== 'failure' || invokeResult.reason.tag !== 'RejectedReceive') {
        return undefined;
    }
    if (invokeResult.returnValue === undefined) {
        throw new Error('Unexpected missing \'returnValue\' in result of invocation. Client expected a V1 smart contract.');
    }
    const schemaJson = <{'ParseParams' : [] } | {'Unauthorized' : [] } | {'Malformed' : [] } | {'IncorrectElectionPhase' : [] } | {'DuplicateEntry' : [] }>SDK.ReturnValue.parseWithSchemaTypeBase64(invokeResult.returnValue, 'FQUAAAALAAAAUGFyc2VQYXJhbXMCDAAAAFVuYXV0aG9yaXplZAIJAAAATWFsZm9ybWVkAhYAAABJbmNvcnJlY3RFbGVjdGlvblBoYXNlAg4AAABEdXBsaWNhdGVFbnRyeQI=');
    let match124: { type: 'ParseParams'} | { type: 'Unauthorized'} | { type: 'Malformed'} | { type: 'IncorrectElectionPhase'} | { type: 'DuplicateEntry'};
    if ('ParseParams' in schemaJson) {
       match124 = {
           type: 'ParseParams',
       };
    } else if ('Unauthorized' in schemaJson) {
       match124 = {
           type: 'Unauthorized',
       };
    } else if ('Malformed' in schemaJson) {
       match124 = {
           type: 'Malformed',
       };
    } else if ('IncorrectElectionPhase' in schemaJson) {
       match124 = {
           type: 'IncorrectElectionPhase',
       };
    } else if ('DuplicateEntry' in schemaJson) {
       match124 = {
           type: 'DuplicateEntry',
       };
    }
     else {
       throw new Error("Unexpected enum variant");
    }
    return match124
}

/** Parameter type for update transaction for 'postEncryptedTally' entrypoint of the 'election' contract. */
export type PostEncryptedTallyParameter = Array<number>;

/**
 * Construct Parameter for update transactions for 'postEncryptedTally' entrypoint of the 'election' contract.
 * @param {PostEncryptedTallyParameter} parameter The structured parameter to construct from.
 * @returns {SDK.Parameter.Type} The smart contract parameter.
 */
export function createPostEncryptedTallyParameter(parameter: PostEncryptedTallyParameter): SDK.Parameter.Type {
    const out = SDK.Parameter.fromBase64SchemaType('EAIC', parameter);
    return out;
}

/**
 * Send an update-contract transaction to the 'postEncryptedTally' entrypoint of the 'election' contract.
 * @param {ElectionContract} contractClient The client for a 'election' smart contract instance on chain.
 * @param {SDK.ContractTransactionMetadata} transactionMetadata - Metadata related to constructing a transaction for a smart contract.
 * @param {PostEncryptedTallyParameter} parameter - Parameter to provide the smart contract entrypoint as part of the transaction.
 * @param {SDK.AccountSigner} signer - The signer of the update contract transaction.
 * @throws If the entrypoint is not successfully invoked.
 * @returns {SDK.TransactionHash.Type} Hash of the transaction.
 */
export function sendPostEncryptedTally(contractClient: ElectionContract, transactionMetadata: SDK.ContractTransactionMetadata, parameter: PostEncryptedTallyParameter, signer: SDK.AccountSigner): Promise<SDK.TransactionHash.Type> {
    return contractClient.genericContract.createAndSendUpdateTransaction(
        SDK.EntrypointName.fromStringUnchecked('postEncryptedTally'),
        SDK.Parameter.toBuffer,
        transactionMetadata,
        createPostEncryptedTallyParameter(parameter),
        signer
    );
}

/**
 * Dry-run an update-contract transaction to the 'postEncryptedTally' entrypoint of the 'election' contract.
 * @param {ElectionContract} contractClient The client for a 'election' smart contract instance on chain.
 * @param {SDK.ContractAddress.Type | SDK.AccountAddress.Type} invokeMetadata - The address of the account or contract which is invoking this transaction.
 * @param {PostEncryptedTallyParameter} parameter - Parameter to provide the smart contract entrypoint as part of the transaction.
 * @param {SDK.BlockHash.Type} [blockHash] - Optional block hash allowing for dry-running the transaction at the end of a specific block.
 * @throws {SDK.RpcError} If failing to communicate with the concordium node or if any of the checks fails.
 * @returns {SDK.InvokeContractResult} The result of invoking the smart contract instance.
 */
export function dryRunPostEncryptedTally(contractClient: ElectionContract, parameter: PostEncryptedTallyParameter, invokeMetadata: SDK.ContractInvokeMetadata = {}, blockHash?: SDK.BlockHash.Type): Promise<SDK.InvokeContractResult> {
    return contractClient.genericContract.dryRun.invokeMethod(
        SDK.EntrypointName.fromStringUnchecked('postEncryptedTally'),
        invokeMetadata,
        SDK.Parameter.toBuffer,
        createPostEncryptedTallyParameter(parameter),
        blockHash
    );
}

/** Error message for dry-running update transaction for 'postEncryptedTally' entrypoint of the 'election' contract. */
export type ErrorMessagePostEncryptedTally = { type: 'ParseParams'} | { type: 'Unauthorized'} | { type: 'Malformed'} | { type: 'IncorrectElectionPhase'} | { type: 'DuplicateEntry'};

/**
 * Get and parse the error message from dry-running update transaction for 'postEncryptedTally' entrypoint of the 'election' contract.
 * Returns undefined if the result is not a failure.
 * @param {SDK.InvokeContractResult} invokeResult The result from dry-running the transaction.
 * @returns {ErrorMessagePostEncryptedTally | undefined} The structured error message or undefined if result was not a failure or failed for other reason than contract rejectedReceive.
 */
export function parseErrorMessagePostEncryptedTally(invokeResult: SDK.InvokeContractResult): ErrorMessagePostEncryptedTally | undefined {
    if (invokeResult.tag !== 'failure' || invokeResult.reason.tag !== 'RejectedReceive') {
        return undefined;
    }
    if (invokeResult.returnValue === undefined) {
        throw new Error('Unexpected missing \'returnValue\' in result of invocation. Client expected a V1 smart contract.');
    }
    const schemaJson = <{'ParseParams' : [] } | {'Unauthorized' : [] } | {'Malformed' : [] } | {'IncorrectElectionPhase' : [] } | {'DuplicateEntry' : [] }>SDK.ReturnValue.parseWithSchemaTypeBase64(invokeResult.returnValue, 'FQUAAAALAAAAUGFyc2VQYXJhbXMCDAAAAFVuYXV0aG9yaXplZAIJAAAATWFsZm9ybWVkAhYAAABJbmNvcnJlY3RFbGVjdGlvblBoYXNlAg4AAABEdXBsaWNhdGVFbnRyeQI=');
    let match132: { type: 'ParseParams'} | { type: 'Unauthorized'} | { type: 'Malformed'} | { type: 'IncorrectElectionPhase'} | { type: 'DuplicateEntry'};
    if ('ParseParams' in schemaJson) {
       match132 = {
           type: 'ParseParams',
       };
    } else if ('Unauthorized' in schemaJson) {
       match132 = {
           type: 'Unauthorized',
       };
    } else if ('Malformed' in schemaJson) {
       match132 = {
           type: 'Malformed',
       };
    } else if ('IncorrectElectionPhase' in schemaJson) {
       match132 = {
           type: 'IncorrectElectionPhase',
       };
    } else if ('DuplicateEntry' in schemaJson) {
       match132 = {
           type: 'DuplicateEntry',
       };
    }
     else {
       throw new Error("Unexpected enum variant");
    }
    return match132
}

/** Parameter type for update transaction for 'postElectionResult' entrypoint of the 'election' contract. */
export type PostElectionResultParameter = Array<number | bigint>;

/**
 * Construct Parameter for update transactions for 'postElectionResult' entrypoint of the 'election' contract.
 * @param {PostElectionResultParameter} parameter The structured parameter to construct from.
 * @returns {SDK.Parameter.Type} The smart contract parameter.
 */
export function createPostElectionResultParameter(parameter: PostElectionResultParameter): SDK.Parameter.Type {
    const list138 = parameter.map((item139) => {
    const number140 = BigInt(item139);
    return number140;
    });
    const out = SDK.Parameter.fromBase64SchemaType('EAIF', list138);
    return out;
}

/**
 * Send an update-contract transaction to the 'postElectionResult' entrypoint of the 'election' contract.
 * @param {ElectionContract} contractClient The client for a 'election' smart contract instance on chain.
 * @param {SDK.ContractTransactionMetadata} transactionMetadata - Metadata related to constructing a transaction for a smart contract.
 * @param {PostElectionResultParameter} parameter - Parameter to provide the smart contract entrypoint as part of the transaction.
 * @param {SDK.AccountSigner} signer - The signer of the update contract transaction.
 * @throws If the entrypoint is not successfully invoked.
 * @returns {SDK.TransactionHash.Type} Hash of the transaction.
 */
export function sendPostElectionResult(contractClient: ElectionContract, transactionMetadata: SDK.ContractTransactionMetadata, parameter: PostElectionResultParameter, signer: SDK.AccountSigner): Promise<SDK.TransactionHash.Type> {
    return contractClient.genericContract.createAndSendUpdateTransaction(
        SDK.EntrypointName.fromStringUnchecked('postElectionResult'),
        SDK.Parameter.toBuffer,
        transactionMetadata,
        createPostElectionResultParameter(parameter),
        signer
    );
}

/**
 * Dry-run an update-contract transaction to the 'postElectionResult' entrypoint of the 'election' contract.
 * @param {ElectionContract} contractClient The client for a 'election' smart contract instance on chain.
 * @param {SDK.ContractAddress.Type | SDK.AccountAddress.Type} invokeMetadata - The address of the account or contract which is invoking this transaction.
 * @param {PostElectionResultParameter} parameter - Parameter to provide the smart contract entrypoint as part of the transaction.
 * @param {SDK.BlockHash.Type} [blockHash] - Optional block hash allowing for dry-running the transaction at the end of a specific block.
 * @throws {SDK.RpcError} If failing to communicate with the concordium node or if any of the checks fails.
 * @returns {SDK.InvokeContractResult} The result of invoking the smart contract instance.
 */
export function dryRunPostElectionResult(contractClient: ElectionContract, parameter: PostElectionResultParameter, invokeMetadata: SDK.ContractInvokeMetadata = {}, blockHash?: SDK.BlockHash.Type): Promise<SDK.InvokeContractResult> {
    return contractClient.genericContract.dryRun.invokeMethod(
        SDK.EntrypointName.fromStringUnchecked('postElectionResult'),
        invokeMetadata,
        SDK.Parameter.toBuffer,
        createPostElectionResultParameter(parameter),
        blockHash
    );
}

/** Error message for dry-running update transaction for 'postElectionResult' entrypoint of the 'election' contract. */
export type ErrorMessagePostElectionResult = { type: 'ParseParams'} | { type: 'Unauthorized'} | { type: 'Malformed'} | { type: 'IncorrectElectionPhase'} | { type: 'DuplicateEntry'};

/**
 * Get and parse the error message from dry-running update transaction for 'postElectionResult' entrypoint of the 'election' contract.
 * Returns undefined if the result is not a failure.
 * @param {SDK.InvokeContractResult} invokeResult The result from dry-running the transaction.
 * @returns {ErrorMessagePostElectionResult | undefined} The structured error message or undefined if result was not a failure or failed for other reason than contract rejectedReceive.
 */
export function parseErrorMessagePostElectionResult(invokeResult: SDK.InvokeContractResult): ErrorMessagePostElectionResult | undefined {
    if (invokeResult.tag !== 'failure' || invokeResult.reason.tag !== 'RejectedReceive') {
        return undefined;
    }
    if (invokeResult.returnValue === undefined) {
        throw new Error('Unexpected missing \'returnValue\' in result of invocation. Client expected a V1 smart contract.');
    }
    const schemaJson = <{'ParseParams' : [] } | {'Unauthorized' : [] } | {'Malformed' : [] } | {'IncorrectElectionPhase' : [] } | {'DuplicateEntry' : [] }>SDK.ReturnValue.parseWithSchemaTypeBase64(invokeResult.returnValue, 'FQUAAAALAAAAUGFyc2VQYXJhbXMCDAAAAFVuYXV0aG9yaXplZAIJAAAATWFsZm9ybWVkAhYAAABJbmNvcnJlY3RFbGVjdGlvblBoYXNlAg4AAABEdXBsaWNhdGVFbnRyeQI=');
    let match141: { type: 'ParseParams'} | { type: 'Unauthorized'} | { type: 'Malformed'} | { type: 'IncorrectElectionPhase'} | { type: 'DuplicateEntry'};
    if ('ParseParams' in schemaJson) {
       match141 = {
           type: 'ParseParams',
       };
    } else if ('Unauthorized' in schemaJson) {
       match141 = {
           type: 'Unauthorized',
       };
    } else if ('Malformed' in schemaJson) {
       match141 = {
           type: 'Malformed',
       };
    } else if ('IncorrectElectionPhase' in schemaJson) {
       match141 = {
           type: 'IncorrectElectionPhase',
       };
    } else if ('DuplicateEntry' in schemaJson) {
       match141 = {
           type: 'DuplicateEntry',
       };
    }
     else {
       throw new Error("Unexpected enum variant");
    }
    return match141
}

/** Parameter type for update transaction for 'viewConfig' entrypoint of the 'election' contract. */
export type ViewConfigParameter = SDK.Parameter.Type;

/**
 * Construct Parameter for update transactions for 'viewConfig' entrypoint of the 'election' contract.
 * @param {ViewConfigParameter} parameter The structured parameter to construct from.
 * @returns {SDK.Parameter.Type} The smart contract parameter.
 */
export function createViewConfigParameter(parameter: ViewConfigParameter): SDK.Parameter.Type {
    return parameter;
}

/**
 * Send an update-contract transaction to the 'viewConfig' entrypoint of the 'election' contract.
 * @param {ElectionContract} contractClient The client for a 'election' smart contract instance on chain.
 * @param {SDK.ContractTransactionMetadata} transactionMetadata - Metadata related to constructing a transaction for a smart contract.
 * @param {ViewConfigParameter} parameter - Parameter to provide the smart contract entrypoint as part of the transaction.
 * @param {SDK.AccountSigner} signer - The signer of the update contract transaction.
 * @throws If the entrypoint is not successfully invoked.
 * @returns {SDK.TransactionHash.Type} Hash of the transaction.
 */
export function sendViewConfig(contractClient: ElectionContract, transactionMetadata: SDK.ContractTransactionMetadata, parameter: ViewConfigParameter, signer: SDK.AccountSigner): Promise<SDK.TransactionHash.Type> {
    return contractClient.genericContract.createAndSendUpdateTransaction(
        SDK.EntrypointName.fromStringUnchecked('viewConfig'),
        SDK.Parameter.toBuffer,
        transactionMetadata,
        createViewConfigParameter(parameter),
        signer
    );
}

/**
 * Dry-run an update-contract transaction to the 'viewConfig' entrypoint of the 'election' contract.
 * @param {ElectionContract} contractClient The client for a 'election' smart contract instance on chain.
 * @param {SDK.ContractAddress.Type | SDK.AccountAddress.Type} invokeMetadata - The address of the account or contract which is invoking this transaction.
 * @param {ViewConfigParameter} parameter - Parameter to provide the smart contract entrypoint as part of the transaction.
 * @param {SDK.BlockHash.Type} [blockHash] - Optional block hash allowing for dry-running the transaction at the end of a specific block.
 * @throws {SDK.RpcError} If failing to communicate with the concordium node or if any of the checks fails.
 * @returns {SDK.InvokeContractResult} The result of invoking the smart contract instance.
 */
export function dryRunViewConfig(contractClient: ElectionContract, parameter: ViewConfigParameter, invokeMetadata: SDK.ContractInvokeMetadata = {}, blockHash?: SDK.BlockHash.Type): Promise<SDK.InvokeContractResult> {
    return contractClient.genericContract.dryRun.invokeMethod(
        SDK.EntrypointName.fromStringUnchecked('viewConfig'),
        invokeMetadata,
        SDK.Parameter.toBuffer,
        createViewConfigParameter(parameter),
        blockHash
    );
}

/** Return value for dry-running update transaction for 'viewConfig' entrypoint of the 'election' contract. */
export type ReturnValueViewConfig = {
    admin_account: SDK.AccountAddress.Type,
    candidates: Array<{
    url: string,
    hash: SDK.HexString,
    }>,
    guardian_keys: Array<Array<number>>,
    eligible_voters: {
    url: string,
    hash: SDK.HexString,
    },
    election_manifest: {
    url: string,
    hash: SDK.HexString,
    },
    election_parameters: {
    url: string,
    hash: SDK.HexString,
    },
    election_description: string,
    election_start: SDK.Timestamp.Type,
    election_end: SDK.Timestamp.Type,
    decryption_deadline: SDK.Timestamp.Type,
    delegation_string: string,
    };

/**
 * Get and parse the return value from dry-running update transaction for 'viewConfig' entrypoint of the 'election' contract.
 * Returns undefined if the result is not successful.
 * @param {SDK.InvokeContractResult} invokeResult The result from dry-running the transaction.
 * @returns {ReturnValueViewConfig | undefined} The structured return value or undefined if result was not a success.
 */
export function parseReturnValueViewConfig(invokeResult: SDK.InvokeContractResult): ReturnValueViewConfig | undefined {
    if (invokeResult.tag !== 'success') {
        return undefined;
    }
    if (invokeResult.returnValue === undefined) {
        throw new Error('Unexpected missing \'returnValue\' in result of invocation. Client expected a V1 smart contract.');
    }
    const schemaJson = <{
    admin_account: SDK.AccountAddress.SchemaValue,
    candidates: Array<{
    url: string,
    hash: string,
    }>,
    guardian_keys: Array<Array<number>>,
    eligible_voters: {
    url: string,
    hash: string,
    },
    election_manifest: {
    url: string,
    hash: string,
    },
    election_parameters: {
    url: string,
    hash: string,
    },
    election_description: string,
    election_start: SDK.Timestamp.SchemaValue,
    election_end: SDK.Timestamp.SchemaValue,
    decryption_deadline: SDK.Timestamp.SchemaValue,
    delegation_string: string,
    }>SDK.ReturnValue.parseWithSchemaTypeBase64(invokeResult.returnValue, 'FAALAAAADQAAAGFkbWluX2FjY291bnQLCgAAAGNhbmRpZGF0ZXMQAhQAAgAAAAMAAAB1cmwWAgQAAABoYXNoHiAAAAANAAAAZ3VhcmRpYW5fa2V5cxACEAICDwAAAGVsaWdpYmxlX3ZvdGVycxQAAgAAAAMAAAB1cmwWAgQAAABoYXNoHiAAAAARAAAAZWxlY3Rpb25fbWFuaWZlc3QUAAIAAAADAAAAdXJsFgIEAAAAaGFzaB4gAAAAEwAAAGVsZWN0aW9uX3BhcmFtZXRlcnMUAAIAAAADAAAAdXJsFgIEAAAAaGFzaB4gAAAAFAAAAGVsZWN0aW9uX2Rlc2NyaXB0aW9uFgIOAAAAZWxlY3Rpb25fc3RhcnQNDAAAAGVsZWN0aW9uX2VuZA0TAAAAZGVjcnlwdGlvbl9kZWFkbGluZQ0RAAAAZGVsZWdhdGlvbl9zdHJpbmcWAg==');
    const field147 = schemaJson.admin_account;
    const accountAddress148 = SDK.AccountAddress.fromSchemaValue(field147);
    const field149 = schemaJson.candidates;
    const list150 = field149.map((item151) => {
    const field152 = item151.url;
    const field153 = item151.hash;
    const named154 = {
    url: field152,
    hash: field153,
    };
    return named154;
    });
    const field155 = schemaJson.guardian_keys;
    const field160 = schemaJson.eligible_voters;
    const field161 = field160.url;
    const field162 = field160.hash;
    const named163 = {
    url: field161,
    hash: field162,
    };
    const field164 = schemaJson.election_manifest;
    const field165 = field164.url;
    const field166 = field164.hash;
    const named167 = {
    url: field165,
    hash: field166,
    };
    const field168 = schemaJson.election_parameters;
    const field169 = field168.url;
    const field170 = field168.hash;
    const named171 = {
    url: field169,
    hash: field170,
    };
    const field172 = schemaJson.election_description;
    const field173 = schemaJson.election_start;
    const timestamp174 = SDK.Timestamp.fromSchemaValue(field173);
    const field175 = schemaJson.election_end;
    const timestamp176 = SDK.Timestamp.fromSchemaValue(field175);
    const field177 = schemaJson.decryption_deadline;
    const timestamp178 = SDK.Timestamp.fromSchemaValue(field177);
    const field179 = schemaJson.delegation_string;
    const named180 = {
    admin_account: accountAddress148,
    candidates: list150,
    guardian_keys: field155,
    eligible_voters: named163,
    election_manifest: named167,
    election_parameters: named171,
    election_description: field172,
    election_start: timestamp174,
    election_end: timestamp176,
    decryption_deadline: timestamp178,
    delegation_string: field179,
    };
    return named180;
}

/** Parameter type for update transaction for 'viewElectionResult' entrypoint of the 'election' contract. */
export type ViewElectionResultParameter = SDK.Parameter.Type;

/**
 * Construct Parameter for update transactions for 'viewElectionResult' entrypoint of the 'election' contract.
 * @param {ViewElectionResultParameter} parameter The structured parameter to construct from.
 * @returns {SDK.Parameter.Type} The smart contract parameter.
 */
export function createViewElectionResultParameter(parameter: ViewElectionResultParameter): SDK.Parameter.Type {
    return parameter;
}

/**
 * Send an update-contract transaction to the 'viewElectionResult' entrypoint of the 'election' contract.
 * @param {ElectionContract} contractClient The client for a 'election' smart contract instance on chain.
 * @param {SDK.ContractTransactionMetadata} transactionMetadata - Metadata related to constructing a transaction for a smart contract.
 * @param {ViewElectionResultParameter} parameter - Parameter to provide the smart contract entrypoint as part of the transaction.
 * @param {SDK.AccountSigner} signer - The signer of the update contract transaction.
 * @throws If the entrypoint is not successfully invoked.
 * @returns {SDK.TransactionHash.Type} Hash of the transaction.
 */
export function sendViewElectionResult(contractClient: ElectionContract, transactionMetadata: SDK.ContractTransactionMetadata, parameter: ViewElectionResultParameter, signer: SDK.AccountSigner): Promise<SDK.TransactionHash.Type> {
    return contractClient.genericContract.createAndSendUpdateTransaction(
        SDK.EntrypointName.fromStringUnchecked('viewElectionResult'),
        SDK.Parameter.toBuffer,
        transactionMetadata,
        createViewElectionResultParameter(parameter),
        signer
    );
}

/**
 * Dry-run an update-contract transaction to the 'viewElectionResult' entrypoint of the 'election' contract.
 * @param {ElectionContract} contractClient The client for a 'election' smart contract instance on chain.
 * @param {SDK.ContractAddress.Type | SDK.AccountAddress.Type} invokeMetadata - The address of the account or contract which is invoking this transaction.
 * @param {ViewElectionResultParameter} parameter - Parameter to provide the smart contract entrypoint as part of the transaction.
 * @param {SDK.BlockHash.Type} [blockHash] - Optional block hash allowing for dry-running the transaction at the end of a specific block.
 * @throws {SDK.RpcError} If failing to communicate with the concordium node or if any of the checks fails.
 * @returns {SDK.InvokeContractResult} The result of invoking the smart contract instance.
 */
export function dryRunViewElectionResult(contractClient: ElectionContract, parameter: ViewElectionResultParameter, invokeMetadata: SDK.ContractInvokeMetadata = {}, blockHash?: SDK.BlockHash.Type): Promise<SDK.InvokeContractResult> {
    return contractClient.genericContract.dryRun.invokeMethod(
        SDK.EntrypointName.fromStringUnchecked('viewElectionResult'),
        invokeMetadata,
        SDK.Parameter.toBuffer,
        createViewElectionResultParameter(parameter),
        blockHash
    );
}

/** Return value for dry-running update transaction for 'viewElectionResult' entrypoint of the 'election' contract. */
export type ReturnValueViewElectionResult = { type: 'None'} | { type: 'Some', content: Array<{
    candidate: {
    url: string,
    hash: SDK.HexString,
    },
    cummulative_votes: number | bigint,
    }> };

/**
 * Get and parse the return value from dry-running update transaction for 'viewElectionResult' entrypoint of the 'election' contract.
 * Returns undefined if the result is not successful.
 * @param {SDK.InvokeContractResult} invokeResult The result from dry-running the transaction.
 * @returns {ReturnValueViewElectionResult | undefined} The structured return value or undefined if result was not a success.
 */
export function parseReturnValueViewElectionResult(invokeResult: SDK.InvokeContractResult): ReturnValueViewElectionResult | undefined {
    if (invokeResult.tag !== 'success') {
        return undefined;
    }
    if (invokeResult.returnValue === undefined) {
        throw new Error('Unexpected missing \'returnValue\' in result of invocation. Client expected a V1 smart contract.');
    }
    const schemaJson = <{'None' : [] } | {'Some' : [Array<{
    candidate: {
    url: string,
    hash: string,
    },
    cummulative_votes: bigint,
    }>] }>SDK.ReturnValue.parseWithSchemaTypeBase64(invokeResult.returnValue, 'FQIAAAAEAAAATm9uZQIEAAAAU29tZQEBAAAAEAIUAAIAAAAJAAAAY2FuZGlkYXRlFAACAAAAAwAAAHVybBYCBAAAAGhhc2geIAAAABEAAABjdW1tdWxhdGl2ZV92b3RlcwU=');
    let match181: { type: 'None'} | { type: 'Some', content: Array<{
    candidate: {
    url: string,
    hash: SDK.HexString,
    },
    cummulative_votes: number | bigint,
    }> };
    if ('None' in schemaJson) {
       match181 = {
           type: 'None',
       };
    } else if ('Some' in schemaJson) {
       const variant183 = schemaJson.Some;
    const list184 = variant183[0].map((item185) => {
    const field186 = item185.candidate;
    const field187 = field186.url;
    const field188 = field186.hash;
    const named189 = {
    url: field187,
    hash: field188,
    };
    const field190 = item185.cummulative_votes;
    const named191 = {
    candidate: named189,
    cummulative_votes: field190,
    };
    return named191;
    });
       match181 = {
           type: 'Some',
           content: list184,
       };
    }
     else {
       throw new Error("Unexpected enum variant");
    }
    return match181;
}

/** Error message for dry-running update transaction for 'viewElectionResult' entrypoint of the 'election' contract. */
export type ErrorMessageViewElectionResult = { type: 'ParseParams'} | { type: 'Unauthorized'} | { type: 'Malformed'} | { type: 'IncorrectElectionPhase'} | { type: 'DuplicateEntry'};

/**
 * Get and parse the error message from dry-running update transaction for 'viewElectionResult' entrypoint of the 'election' contract.
 * Returns undefined if the result is not a failure.
 * @param {SDK.InvokeContractResult} invokeResult The result from dry-running the transaction.
 * @returns {ErrorMessageViewElectionResult | undefined} The structured error message or undefined if result was not a failure or failed for other reason than contract rejectedReceive.
 */
export function parseErrorMessageViewElectionResult(invokeResult: SDK.InvokeContractResult): ErrorMessageViewElectionResult | undefined {
    if (invokeResult.tag !== 'failure' || invokeResult.reason.tag !== 'RejectedReceive') {
        return undefined;
    }
    if (invokeResult.returnValue === undefined) {
        throw new Error('Unexpected missing \'returnValue\' in result of invocation. Client expected a V1 smart contract.');
    }
    const schemaJson = <{'ParseParams' : [] } | {'Unauthorized' : [] } | {'Malformed' : [] } | {'IncorrectElectionPhase' : [] } | {'DuplicateEntry' : [] }>SDK.ReturnValue.parseWithSchemaTypeBase64(invokeResult.returnValue, 'FQUAAAALAAAAUGFyc2VQYXJhbXMCDAAAAFVuYXV0aG9yaXplZAIJAAAATWFsZm9ybWVkAhYAAABJbmNvcnJlY3RFbGVjdGlvblBoYXNlAg4AAABEdXBsaWNhdGVFbnRyeQI=');
    let match192: { type: 'ParseParams'} | { type: 'Unauthorized'} | { type: 'Malformed'} | { type: 'IncorrectElectionPhase'} | { type: 'DuplicateEntry'};
    if ('ParseParams' in schemaJson) {
       match192 = {
           type: 'ParseParams',
       };
    } else if ('Unauthorized' in schemaJson) {
       match192 = {
           type: 'Unauthorized',
       };
    } else if ('Malformed' in schemaJson) {
       match192 = {
           type: 'Malformed',
       };
    } else if ('IncorrectElectionPhase' in schemaJson) {
       match192 = {
           type: 'IncorrectElectionPhase',
       };
    } else if ('DuplicateEntry' in schemaJson) {
       match192 = {
           type: 'DuplicateEntry',
       };
    }
     else {
       throw new Error("Unexpected enum variant");
    }
    return match192
}

/** Parameter type for update transaction for 'viewEncryptedTally' entrypoint of the 'election' contract. */
export type ViewEncryptedTallyParameter = SDK.Parameter.Type;

/**
 * Construct Parameter for update transactions for 'viewEncryptedTally' entrypoint of the 'election' contract.
 * @param {ViewEncryptedTallyParameter} parameter The structured parameter to construct from.
 * @returns {SDK.Parameter.Type} The smart contract parameter.
 */
export function createViewEncryptedTallyParameter(parameter: ViewEncryptedTallyParameter): SDK.Parameter.Type {
    return parameter;
}

/**
 * Send an update-contract transaction to the 'viewEncryptedTally' entrypoint of the 'election' contract.
 * @param {ElectionContract} contractClient The client for a 'election' smart contract instance on chain.
 * @param {SDK.ContractTransactionMetadata} transactionMetadata - Metadata related to constructing a transaction for a smart contract.
 * @param {ViewEncryptedTallyParameter} parameter - Parameter to provide the smart contract entrypoint as part of the transaction.
 * @param {SDK.AccountSigner} signer - The signer of the update contract transaction.
 * @throws If the entrypoint is not successfully invoked.
 * @returns {SDK.TransactionHash.Type} Hash of the transaction.
 */
export function sendViewEncryptedTally(contractClient: ElectionContract, transactionMetadata: SDK.ContractTransactionMetadata, parameter: ViewEncryptedTallyParameter, signer: SDK.AccountSigner): Promise<SDK.TransactionHash.Type> {
    return contractClient.genericContract.createAndSendUpdateTransaction(
        SDK.EntrypointName.fromStringUnchecked('viewEncryptedTally'),
        SDK.Parameter.toBuffer,
        transactionMetadata,
        createViewEncryptedTallyParameter(parameter),
        signer
    );
}

/**
 * Dry-run an update-contract transaction to the 'viewEncryptedTally' entrypoint of the 'election' contract.
 * @param {ElectionContract} contractClient The client for a 'election' smart contract instance on chain.
 * @param {SDK.ContractAddress.Type | SDK.AccountAddress.Type} invokeMetadata - The address of the account or contract which is invoking this transaction.
 * @param {ViewEncryptedTallyParameter} parameter - Parameter to provide the smart contract entrypoint as part of the transaction.
 * @param {SDK.BlockHash.Type} [blockHash] - Optional block hash allowing for dry-running the transaction at the end of a specific block.
 * @throws {SDK.RpcError} If failing to communicate with the concordium node or if any of the checks fails.
 * @returns {SDK.InvokeContractResult} The result of invoking the smart contract instance.
 */
export function dryRunViewEncryptedTally(contractClient: ElectionContract, parameter: ViewEncryptedTallyParameter, invokeMetadata: SDK.ContractInvokeMetadata = {}, blockHash?: SDK.BlockHash.Type): Promise<SDK.InvokeContractResult> {
    return contractClient.genericContract.dryRun.invokeMethod(
        SDK.EntrypointName.fromStringUnchecked('viewEncryptedTally'),
        invokeMetadata,
        SDK.Parameter.toBuffer,
        createViewEncryptedTallyParameter(parameter),
        blockHash
    );
}

/** Return value for dry-running update transaction for 'viewEncryptedTally' entrypoint of the 'election' contract. */
export type ReturnValueViewEncryptedTally = { type: 'None'} | { type: 'Some', content: Array<number> };

/**
 * Get and parse the return value from dry-running update transaction for 'viewEncryptedTally' entrypoint of the 'election' contract.
 * Returns undefined if the result is not successful.
 * @param {SDK.InvokeContractResult} invokeResult The result from dry-running the transaction.
 * @returns {ReturnValueViewEncryptedTally | undefined} The structured return value or undefined if result was not a success.
 */
export function parseReturnValueViewEncryptedTally(invokeResult: SDK.InvokeContractResult): ReturnValueViewEncryptedTally | undefined {
    if (invokeResult.tag !== 'success') {
        return undefined;
    }
    if (invokeResult.returnValue === undefined) {
        throw new Error('Unexpected missing \'returnValue\' in result of invocation. Client expected a V1 smart contract.');
    }
    const schemaJson = <{'None' : [] } | {'Some' : [Array<number>] }>SDK.ReturnValue.parseWithSchemaTypeBase64(invokeResult.returnValue, 'FQIAAAAEAAAATm9uZQIEAAAAU29tZQEBAAAAEAIC');
    let match198: { type: 'None'} | { type: 'Some', content: Array<number> };
    if ('None' in schemaJson) {
       match198 = {
           type: 'None',
       };
    } else if ('Some' in schemaJson) {
       const variant200 = schemaJson.Some;
       match198 = {
           type: 'Some',
           content: variant200[0],
       };
    }
     else {
       throw new Error("Unexpected enum variant");
    }
    return match198;
}

/** Error message for dry-running update transaction for 'viewEncryptedTally' entrypoint of the 'election' contract. */
export type ErrorMessageViewEncryptedTally = { type: 'ParseParams'} | { type: 'Unauthorized'} | { type: 'Malformed'} | { type: 'IncorrectElectionPhase'} | { type: 'DuplicateEntry'};

/**
 * Get and parse the error message from dry-running update transaction for 'viewEncryptedTally' entrypoint of the 'election' contract.
 * Returns undefined if the result is not a failure.
 * @param {SDK.InvokeContractResult} invokeResult The result from dry-running the transaction.
 * @returns {ErrorMessageViewEncryptedTally | undefined} The structured error message or undefined if result was not a failure or failed for other reason than contract rejectedReceive.
 */
export function parseErrorMessageViewEncryptedTally(invokeResult: SDK.InvokeContractResult): ErrorMessageViewEncryptedTally | undefined {
    if (invokeResult.tag !== 'failure' || invokeResult.reason.tag !== 'RejectedReceive') {
        return undefined;
    }
    if (invokeResult.returnValue === undefined) {
        throw new Error('Unexpected missing \'returnValue\' in result of invocation. Client expected a V1 smart contract.');
    }
    const schemaJson = <{'ParseParams' : [] } | {'Unauthorized' : [] } | {'Malformed' : [] } | {'IncorrectElectionPhase' : [] } | {'DuplicateEntry' : [] }>SDK.ReturnValue.parseWithSchemaTypeBase64(invokeResult.returnValue, 'FQUAAAALAAAAUGFyc2VQYXJhbXMCDAAAAFVuYXV0aG9yaXplZAIJAAAATWFsZm9ybWVkAhYAAABJbmNvcnJlY3RFbGVjdGlvblBoYXNlAg4AAABEdXBsaWNhdGVFbnRyeQI=');
    let match203: { type: 'ParseParams'} | { type: 'Unauthorized'} | { type: 'Malformed'} | { type: 'IncorrectElectionPhase'} | { type: 'DuplicateEntry'};
    if ('ParseParams' in schemaJson) {
       match203 = {
           type: 'ParseParams',
       };
    } else if ('Unauthorized' in schemaJson) {
       match203 = {
           type: 'Unauthorized',
       };
    } else if ('Malformed' in schemaJson) {
       match203 = {
           type: 'Malformed',
       };
    } else if ('IncorrectElectionPhase' in schemaJson) {
       match203 = {
           type: 'IncorrectElectionPhase',
       };
    } else if ('DuplicateEntry' in schemaJson) {
       match203 = {
           type: 'DuplicateEntry',
       };
    }
     else {
       throw new Error("Unexpected enum variant");
    }
    return match203
}<|MERGE_RESOLUTION|>--- conflicted
+++ resolved
@@ -2,11 +2,7 @@
 import * as SDK from "@concordium/web-sdk";
 
 /** The reference of the smart contract module supported by the provided client. */
-<<<<<<< HEAD
-export const moduleReference: SDK.ModuleReference.Type = /*#__PURE__*/ SDK.ModuleReference.fromHexString('c5cec47affdaf59c22fc32307c7191eca34b3c0712aea4896e8b36a1ae68ca9e');
-=======
-export const moduleReference: SDK.ModuleReference.Type = /*#__PURE__*/ SDK.ModuleReference.fromHexString('2cb0d2e2856f6825bab92d4f0e34f6edc294c32fe56b43d29701ba514ca7656f');
->>>>>>> 9ba8090b
+export const moduleReference: SDK.ModuleReference.Type = /*#__PURE__*/ SDK.ModuleReference.fromHexString('5aff02d76a742436b1831de7f0c801502ee514bc7aa6f3befb289f0b527c38cb');
 /** Name of the smart contract supported by this client. */
 export const contractName: SDK.ContractName.Type = /*#__PURE__*/ SDK.ContractName.fromStringUnchecked('election');
 
@@ -128,7 +124,7 @@
 }
 
 /** Error message for dry-running update transaction for 'registerGuardianPublicKey' entrypoint of the 'election' contract. */
-export type ErrorMessageRegisterGuardianPublicKey = { type: 'ParseParams'} | { type: 'Unauthorized'} | { type: 'Malformed'} | { type: 'IncorrectElectionPhase'} | { type: 'DuplicateEntry'};
+export type ErrorMessageRegisterGuardianPublicKey = { type: 'ParseParams'} | { type: 'Unauthorized'} | { type: 'Malformed'} | { type: 'IncorrectElectionPhase'} | { type: 'DuplicateEntry'} | { type: 'GuardianExcluded'};
 
 /**
  * Get and parse the error message from dry-running update transaction for 'registerGuardianPublicKey' entrypoint of the 'election' contract.
@@ -143,8 +139,8 @@
     if (invokeResult.returnValue === undefined) {
         throw new Error('Unexpected missing \'returnValue\' in result of invocation. Client expected a V1 smart contract.');
     }
-    const schemaJson = <{'ParseParams' : [] } | {'Unauthorized' : [] } | {'Malformed' : [] } | {'IncorrectElectionPhase' : [] } | {'DuplicateEntry' : [] }>SDK.ReturnValue.parseWithSchemaTypeBase64(invokeResult.returnValue, 'FQUAAAALAAAAUGFyc2VQYXJhbXMCDAAAAFVuYXV0aG9yaXplZAIJAAAATWFsZm9ybWVkAhYAAABJbmNvcnJlY3RFbGVjdGlvblBoYXNlAg4AAABEdXBsaWNhdGVFbnRyeQI=');
-    let match35: { type: 'ParseParams'} | { type: 'Unauthorized'} | { type: 'Malformed'} | { type: 'IncorrectElectionPhase'} | { type: 'DuplicateEntry'};
+    const schemaJson = <{'ParseParams' : [] } | {'Unauthorized' : [] } | {'Malformed' : [] } | {'IncorrectElectionPhase' : [] } | {'DuplicateEntry' : [] } | {'GuardianExcluded' : [] }>SDK.ReturnValue.parseWithSchemaTypeBase64(invokeResult.returnValue, 'FQYAAAALAAAAUGFyc2VQYXJhbXMCDAAAAFVuYXV0aG9yaXplZAIJAAAATWFsZm9ybWVkAhYAAABJbmNvcnJlY3RFbGVjdGlvblBoYXNlAg4AAABEdXBsaWNhdGVFbnRyeQIQAAAAR3VhcmRpYW5FeGNsdWRlZAI=');
+    let match35: { type: 'ParseParams'} | { type: 'Unauthorized'} | { type: 'Malformed'} | { type: 'IncorrectElectionPhase'} | { type: 'DuplicateEntry'} | { type: 'GuardianExcluded'};
     if ('ParseParams' in schemaJson) {
        match35 = {
            type: 'ParseParams',
@@ -164,6 +160,10 @@
     } else if ('DuplicateEntry' in schemaJson) {
        match35 = {
            type: 'DuplicateEntry',
+       };
+    } else if ('GuardianExcluded' in schemaJson) {
+       match35 = {
+           type: 'GuardianExcluded',
        };
     }
      else {
@@ -224,7 +224,7 @@
 }
 
 /** Error message for dry-running update transaction for 'registerGuardianEncryptedShare' entrypoint of the 'election' contract. */
-export type ErrorMessageRegisterGuardianEncryptedShare = { type: 'ParseParams'} | { type: 'Unauthorized'} | { type: 'Malformed'} | { type: 'IncorrectElectionPhase'} | { type: 'DuplicateEntry'};
+export type ErrorMessageRegisterGuardianEncryptedShare = { type: 'ParseParams'} | { type: 'Unauthorized'} | { type: 'Malformed'} | { type: 'IncorrectElectionPhase'} | { type: 'DuplicateEntry'} | { type: 'GuardianExcluded'};
 
 /**
  * Get and parse the error message from dry-running update transaction for 'registerGuardianEncryptedShare' entrypoint of the 'election' contract.
@@ -239,33 +239,37 @@
     if (invokeResult.returnValue === undefined) {
         throw new Error('Unexpected missing \'returnValue\' in result of invocation. Client expected a V1 smart contract.');
     }
-    const schemaJson = <{'ParseParams' : [] } | {'Unauthorized' : [] } | {'Malformed' : [] } | {'IncorrectElectionPhase' : [] } | {'DuplicateEntry' : [] }>SDK.ReturnValue.parseWithSchemaTypeBase64(invokeResult.returnValue, 'FQUAAAALAAAAUGFyc2VQYXJhbXMCDAAAAFVuYXV0aG9yaXplZAIJAAAATWFsZm9ybWVkAhYAAABJbmNvcnJlY3RFbGVjdGlvblBoYXNlAg4AAABEdXBsaWNhdGVFbnRyeQI=');
-    let match43: { type: 'ParseParams'} | { type: 'Unauthorized'} | { type: 'Malformed'} | { type: 'IncorrectElectionPhase'} | { type: 'DuplicateEntry'};
+    const schemaJson = <{'ParseParams' : [] } | {'Unauthorized' : [] } | {'Malformed' : [] } | {'IncorrectElectionPhase' : [] } | {'DuplicateEntry' : [] } | {'GuardianExcluded' : [] }>SDK.ReturnValue.parseWithSchemaTypeBase64(invokeResult.returnValue, 'FQYAAAALAAAAUGFyc2VQYXJhbXMCDAAAAFVuYXV0aG9yaXplZAIJAAAATWFsZm9ybWVkAhYAAABJbmNvcnJlY3RFbGVjdGlvblBoYXNlAg4AAABEdXBsaWNhdGVFbnRyeQIQAAAAR3VhcmRpYW5FeGNsdWRlZAI=');
+    let match44: { type: 'ParseParams'} | { type: 'Unauthorized'} | { type: 'Malformed'} | { type: 'IncorrectElectionPhase'} | { type: 'DuplicateEntry'} | { type: 'GuardianExcluded'};
     if ('ParseParams' in schemaJson) {
-       match43 = {
+       match44 = {
            type: 'ParseParams',
        };
     } else if ('Unauthorized' in schemaJson) {
-       match43 = {
+       match44 = {
            type: 'Unauthorized',
        };
     } else if ('Malformed' in schemaJson) {
-       match43 = {
+       match44 = {
            type: 'Malformed',
        };
     } else if ('IncorrectElectionPhase' in schemaJson) {
-       match43 = {
+       match44 = {
            type: 'IncorrectElectionPhase',
        };
     } else if ('DuplicateEntry' in schemaJson) {
-       match43 = {
+       match44 = {
            type: 'DuplicateEntry',
        };
-    }
-     else {
-       throw new Error("Unexpected enum variant");
-    }
-    return match43
+    } else if ('GuardianExcluded' in schemaJson) {
+       match44 = {
+           type: 'GuardianExcluded',
+       };
+    }
+     else {
+       throw new Error("Unexpected enum variant");
+    }
+    return match44
 }
 
 /** Parameter type for update transaction for 'postDecryptionShare' entrypoint of the 'election' contract. */
@@ -320,7 +324,7 @@
 }
 
 /** Error message for dry-running update transaction for 'postDecryptionShare' entrypoint of the 'election' contract. */
-export type ErrorMessagePostDecryptionShare = { type: 'ParseParams'} | { type: 'Unauthorized'} | { type: 'Malformed'} | { type: 'IncorrectElectionPhase'} | { type: 'DuplicateEntry'};
+export type ErrorMessagePostDecryptionShare = { type: 'ParseParams'} | { type: 'Unauthorized'} | { type: 'Malformed'} | { type: 'IncorrectElectionPhase'} | { type: 'DuplicateEntry'} | { type: 'GuardianExcluded'};
 
 /**
  * Get and parse the error message from dry-running update transaction for 'postDecryptionShare' entrypoint of the 'election' contract.
@@ -335,33 +339,37 @@
     if (invokeResult.returnValue === undefined) {
         throw new Error('Unexpected missing \'returnValue\' in result of invocation. Client expected a V1 smart contract.');
     }
-    const schemaJson = <{'ParseParams' : [] } | {'Unauthorized' : [] } | {'Malformed' : [] } | {'IncorrectElectionPhase' : [] } | {'DuplicateEntry' : [] }>SDK.ReturnValue.parseWithSchemaTypeBase64(invokeResult.returnValue, 'FQUAAAALAAAAUGFyc2VQYXJhbXMCDAAAAFVuYXV0aG9yaXplZAIJAAAATWFsZm9ybWVkAhYAAABJbmNvcnJlY3RFbGVjdGlvblBoYXNlAg4AAABEdXBsaWNhdGVFbnRyeQI=');
-    let match51: { type: 'ParseParams'} | { type: 'Unauthorized'} | { type: 'Malformed'} | { type: 'IncorrectElectionPhase'} | { type: 'DuplicateEntry'};
+    const schemaJson = <{'ParseParams' : [] } | {'Unauthorized' : [] } | {'Malformed' : [] } | {'IncorrectElectionPhase' : [] } | {'DuplicateEntry' : [] } | {'GuardianExcluded' : [] }>SDK.ReturnValue.parseWithSchemaTypeBase64(invokeResult.returnValue, 'FQYAAAALAAAAUGFyc2VQYXJhbXMCDAAAAFVuYXV0aG9yaXplZAIJAAAATWFsZm9ybWVkAhYAAABJbmNvcnJlY3RFbGVjdGlvblBoYXNlAg4AAABEdXBsaWNhdGVFbnRyeQIQAAAAR3VhcmRpYW5FeGNsdWRlZAI=');
+    let match53: { type: 'ParseParams'} | { type: 'Unauthorized'} | { type: 'Malformed'} | { type: 'IncorrectElectionPhase'} | { type: 'DuplicateEntry'} | { type: 'GuardianExcluded'};
     if ('ParseParams' in schemaJson) {
-       match51 = {
+       match53 = {
            type: 'ParseParams',
        };
     } else if ('Unauthorized' in schemaJson) {
-       match51 = {
+       match53 = {
            type: 'Unauthorized',
        };
     } else if ('Malformed' in schemaJson) {
-       match51 = {
+       match53 = {
            type: 'Malformed',
        };
     } else if ('IncorrectElectionPhase' in schemaJson) {
-       match51 = {
+       match53 = {
            type: 'IncorrectElectionPhase',
        };
     } else if ('DuplicateEntry' in schemaJson) {
-       match51 = {
+       match53 = {
            type: 'DuplicateEntry',
        };
-    }
-     else {
-       throw new Error("Unexpected enum variant");
-    }
-    return match51
+    } else if ('GuardianExcluded' in schemaJson) {
+       match53 = {
+           type: 'GuardianExcluded',
+       };
+    }
+     else {
+       throw new Error("Unexpected enum variant");
+    }
+    return match53
 }
 
 /** Parameter type for update transaction for 'postDecryptionProofResponseShare' entrypoint of the 'election' contract. */
@@ -416,7 +424,7 @@
 }
 
 /** Error message for dry-running update transaction for 'postDecryptionProofResponseShare' entrypoint of the 'election' contract. */
-export type ErrorMessagePostDecryptionProofResponseShare = { type: 'ParseParams'} | { type: 'Unauthorized'} | { type: 'Malformed'} | { type: 'IncorrectElectionPhase'} | { type: 'DuplicateEntry'};
+export type ErrorMessagePostDecryptionProofResponseShare = { type: 'ParseParams'} | { type: 'Unauthorized'} | { type: 'Malformed'} | { type: 'IncorrectElectionPhase'} | { type: 'DuplicateEntry'} | { type: 'GuardianExcluded'};
 
 /**
  * Get and parse the error message from dry-running update transaction for 'postDecryptionProofResponseShare' entrypoint of the 'election' contract.
@@ -431,33 +439,37 @@
     if (invokeResult.returnValue === undefined) {
         throw new Error('Unexpected missing \'returnValue\' in result of invocation. Client expected a V1 smart contract.');
     }
-    const schemaJson = <{'ParseParams' : [] } | {'Unauthorized' : [] } | {'Malformed' : [] } | {'IncorrectElectionPhase' : [] } | {'DuplicateEntry' : [] }>SDK.ReturnValue.parseWithSchemaTypeBase64(invokeResult.returnValue, 'FQUAAAALAAAAUGFyc2VQYXJhbXMCDAAAAFVuYXV0aG9yaXplZAIJAAAATWFsZm9ybWVkAhYAAABJbmNvcnJlY3RFbGVjdGlvblBoYXNlAg4AAABEdXBsaWNhdGVFbnRyeQI=');
-    let match59: { type: 'ParseParams'} | { type: 'Unauthorized'} | { type: 'Malformed'} | { type: 'IncorrectElectionPhase'} | { type: 'DuplicateEntry'};
+    const schemaJson = <{'ParseParams' : [] } | {'Unauthorized' : [] } | {'Malformed' : [] } | {'IncorrectElectionPhase' : [] } | {'DuplicateEntry' : [] } | {'GuardianExcluded' : [] }>SDK.ReturnValue.parseWithSchemaTypeBase64(invokeResult.returnValue, 'FQYAAAALAAAAUGFyc2VQYXJhbXMCDAAAAFVuYXV0aG9yaXplZAIJAAAATWFsZm9ybWVkAhYAAABJbmNvcnJlY3RFbGVjdGlvblBoYXNlAg4AAABEdXBsaWNhdGVFbnRyeQIQAAAAR3VhcmRpYW5FeGNsdWRlZAI=');
+    let match62: { type: 'ParseParams'} | { type: 'Unauthorized'} | { type: 'Malformed'} | { type: 'IncorrectElectionPhase'} | { type: 'DuplicateEntry'} | { type: 'GuardianExcluded'};
     if ('ParseParams' in schemaJson) {
-       match59 = {
+       match62 = {
            type: 'ParseParams',
        };
     } else if ('Unauthorized' in schemaJson) {
-       match59 = {
+       match62 = {
            type: 'Unauthorized',
        };
     } else if ('Malformed' in schemaJson) {
-       match59 = {
+       match62 = {
            type: 'Malformed',
        };
     } else if ('IncorrectElectionPhase' in schemaJson) {
-       match59 = {
+       match62 = {
            type: 'IncorrectElectionPhase',
        };
     } else if ('DuplicateEntry' in schemaJson) {
-       match59 = {
+       match62 = {
            type: 'DuplicateEntry',
        };
-    }
-     else {
-       throw new Error("Unexpected enum variant");
-    }
-    return match59
+    } else if ('GuardianExcluded' in schemaJson) {
+       match62 = {
+           type: 'GuardianExcluded',
+       };
+    }
+     else {
+       throw new Error("Unexpected enum variant");
+    }
+    return match62
 }
 
 /** Parameter type for update transaction for 'registerGuardianStatus' entrypoint of the 'election' contract. */
@@ -469,27 +481,27 @@
  * @returns {SDK.Parameter.Type} The smart contract parameter.
  */
 export function createRegisterGuardianStatusParameter(parameter: RegisterGuardianStatusParameter): SDK.Parameter.Type {
-    let match65: {'KeyVerificationFailed' : [Array<SDK.AccountAddress.SchemaValue>] } | {'SharesVerificationFailed' : [Array<SDK.AccountAddress.SchemaValue>] } | {'VerificationSuccessful' : [] };
+    let match69: {'KeyVerificationFailed' : [Array<SDK.AccountAddress.SchemaValue>] } | {'SharesVerificationFailed' : [Array<SDK.AccountAddress.SchemaValue>] } | {'VerificationSuccessful' : [] };
     switch (parameter.type) {
         case 'KeyVerificationFailed':
-    const list66 = parameter.content.map((item67) => {
-    const accountAddress68 = SDK.AccountAddress.toSchemaValue(item67);
-    return accountAddress68;
+    const list70 = parameter.content.map((item71) => {
+    const accountAddress72 = SDK.AccountAddress.toSchemaValue(item71);
+    return accountAddress72;
     });
-            match65 = { KeyVerificationFailed: [list66], };
+            match69 = { KeyVerificationFailed: [list70], };
         break;
         case 'SharesVerificationFailed':
-    const list69 = parameter.content.map((item70) => {
-    const accountAddress71 = SDK.AccountAddress.toSchemaValue(item70);
-    return accountAddress71;
+    const list73 = parameter.content.map((item74) => {
+    const accountAddress75 = SDK.AccountAddress.toSchemaValue(item74);
+    return accountAddress75;
     });
-            match65 = { SharesVerificationFailed: [list69], };
+            match69 = { SharesVerificationFailed: [list73], };
         break;
         case 'VerificationSuccessful':
-            match65 = { VerificationSuccessful: [], };
+            match69 = { VerificationSuccessful: [], };
         break;
     }
-    const out = SDK.Parameter.fromBase64SchemaType('FQMAAAAVAAAAS2V5VmVyaWZpY2F0aW9uRmFpbGVkAQEAAAAQAgsYAAAAU2hhcmVzVmVyaWZpY2F0aW9uRmFpbGVkAQEAAAAQAgsWAAAAVmVyaWZpY2F0aW9uU3VjY2Vzc2Z1bAI=', match65);
+    const out = SDK.Parameter.fromBase64SchemaType('FQMAAAAVAAAAS2V5VmVyaWZpY2F0aW9uRmFpbGVkAQEAAAAQAgsYAAAAU2hhcmVzVmVyaWZpY2F0aW9uRmFpbGVkAQEAAAAQAgsWAAAAVmVyaWZpY2F0aW9uU3VjY2Vzc2Z1bAI=', match69);
     return out;
 }
 
@@ -532,7 +544,7 @@
 }
 
 /** Error message for dry-running update transaction for 'registerGuardianStatus' entrypoint of the 'election' contract. */
-export type ErrorMessageRegisterGuardianStatus = { type: 'ParseParams'} | { type: 'Unauthorized'} | { type: 'Malformed'} | { type: 'IncorrectElectionPhase'} | { type: 'DuplicateEntry'};
+export type ErrorMessageRegisterGuardianStatus = { type: 'ParseParams'} | { type: 'Unauthorized'} | { type: 'Malformed'} | { type: 'IncorrectElectionPhase'} | { type: 'DuplicateEntry'} | { type: 'GuardianExcluded'};
 
 /**
  * Get and parse the error message from dry-running update transaction for 'registerGuardianStatus' entrypoint of the 'election' contract.
@@ -547,33 +559,37 @@
     if (invokeResult.returnValue === undefined) {
         throw new Error('Unexpected missing \'returnValue\' in result of invocation. Client expected a V1 smart contract.');
     }
-    const schemaJson = <{'ParseParams' : [] } | {'Unauthorized' : [] } | {'Malformed' : [] } | {'IncorrectElectionPhase' : [] } | {'DuplicateEntry' : [] }>SDK.ReturnValue.parseWithSchemaTypeBase64(invokeResult.returnValue, 'FQUAAAALAAAAUGFyc2VQYXJhbXMCDAAAAFVuYXV0aG9yaXplZAIJAAAATWFsZm9ybWVkAhYAAABJbmNvcnJlY3RFbGVjdGlvblBoYXNlAg4AAABEdXBsaWNhdGVFbnRyeQI=');
-    let match72: { type: 'ParseParams'} | { type: 'Unauthorized'} | { type: 'Malformed'} | { type: 'IncorrectElectionPhase'} | { type: 'DuplicateEntry'};
+    const schemaJson = <{'ParseParams' : [] } | {'Unauthorized' : [] } | {'Malformed' : [] } | {'IncorrectElectionPhase' : [] } | {'DuplicateEntry' : [] } | {'GuardianExcluded' : [] }>SDK.ReturnValue.parseWithSchemaTypeBase64(invokeResult.returnValue, 'FQYAAAALAAAAUGFyc2VQYXJhbXMCDAAAAFVuYXV0aG9yaXplZAIJAAAATWFsZm9ybWVkAhYAAABJbmNvcnJlY3RFbGVjdGlvblBoYXNlAg4AAABEdXBsaWNhdGVFbnRyeQIQAAAAR3VhcmRpYW5FeGNsdWRlZAI=');
+    let match76: { type: 'ParseParams'} | { type: 'Unauthorized'} | { type: 'Malformed'} | { type: 'IncorrectElectionPhase'} | { type: 'DuplicateEntry'} | { type: 'GuardianExcluded'};
     if ('ParseParams' in schemaJson) {
-       match72 = {
+       match76 = {
            type: 'ParseParams',
        };
     } else if ('Unauthorized' in schemaJson) {
-       match72 = {
+       match76 = {
            type: 'Unauthorized',
        };
     } else if ('Malformed' in schemaJson) {
-       match72 = {
+       match76 = {
            type: 'Malformed',
        };
     } else if ('IncorrectElectionPhase' in schemaJson) {
-       match72 = {
+       match76 = {
            type: 'IncorrectElectionPhase',
        };
     } else if ('DuplicateEntry' in schemaJson) {
-       match72 = {
+       match76 = {
            type: 'DuplicateEntry',
        };
-    }
-     else {
-       throw new Error("Unexpected enum variant");
-    }
-    return match72
+    } else if ('GuardianExcluded' in schemaJson) {
+       match76 = {
+           type: 'GuardianExcluded',
+       };
+    }
+     else {
+       throw new Error("Unexpected enum variant");
+    }
+    return match76
 }
 
 /** Parameter type for update transaction for 'viewGuardiansState' entrypoint of the 'election' contract. */
@@ -634,6 +650,7 @@
     decryption_share: { type: 'None'} | { type: 'Some', content: Array<number> },
     decryption_share_proof: { type: 'None'} | { type: 'Some', content: Array<number> },
     status: { type: 'None'} | { type: 'Some', content: { type: 'KeyVerificationFailed', content: Array<SDK.AccountAddress.Type> } | { type: 'SharesVerificationFailed', content: Array<SDK.AccountAddress.Type> } | { type: 'VerificationSuccessful'} },
+    excluded: boolean,
     }]>;
 
 /**
@@ -656,138 +673,142 @@
     decryption_share: {'None' : [] } | {'Some' : [Array<number>] },
     decryption_share_proof: {'None' : [] } | {'Some' : [Array<number>] },
     status: {'None' : [] } | {'Some' : [{'KeyVerificationFailed' : [Array<SDK.AccountAddress.SchemaValue>] } | {'SharesVerificationFailed' : [Array<SDK.AccountAddress.SchemaValue>] } | {'VerificationSuccessful' : [] }] },
-    }]>>SDK.ReturnValue.parseWithSchemaTypeBase64(invokeResult.returnValue, 'EAIPCxQABgAAAAUAAABpbmRleAQKAAAAcHVibGljX2tleRUCAAAABAAAAE5vbmUCBAAAAFNvbWUBAQAAABACAg8AAABlbmNyeXB0ZWRfc2hhcmUVAgAAAAQAAABOb25lAgQAAABTb21lAQEAAAAQAgIQAAAAZGVjcnlwdGlvbl9zaGFyZRUCAAAABAAAAE5vbmUCBAAAAFNvbWUBAQAAABACAhYAAABkZWNyeXB0aW9uX3NoYXJlX3Byb29mFQIAAAAEAAAATm9uZQIEAAAAU29tZQEBAAAAEAICBgAAAHN0YXR1cxUCAAAABAAAAE5vbmUCBAAAAFNvbWUBAQAAABUDAAAAFQAAAEtleVZlcmlmaWNhdGlvbkZhaWxlZAEBAAAAEAILGAAAAFNoYXJlc1ZlcmlmaWNhdGlvbkZhaWxlZAEBAAAAEAILFgAAAFZlcmlmaWNhdGlvblN1Y2Nlc3NmdWwC');
-    const list78 = schemaJson.map((item79) => {
-    const accountAddress81 = SDK.AccountAddress.fromSchemaValue(item79[0]);
-    const field82 = item79[1].index;
-    const field83 = item79[1].public_key;
-    let match84: { type: 'None'} | { type: 'Some', content: Array<number> };
-    if ('None' in field83) {
-       match84 = {
+    excluded: boolean,
+    }]>>SDK.ReturnValue.parseWithSchemaTypeBase64(invokeResult.returnValue, 'EAIPCxQABwAAAAUAAABpbmRleAQKAAAAcHVibGljX2tleRUCAAAABAAAAE5vbmUCBAAAAFNvbWUBAQAAABACAg8AAABlbmNyeXB0ZWRfc2hhcmUVAgAAAAQAAABOb25lAgQAAABTb21lAQEAAAAQAgIQAAAAZGVjcnlwdGlvbl9zaGFyZRUCAAAABAAAAE5vbmUCBAAAAFNvbWUBAQAAABACAhYAAABkZWNyeXB0aW9uX3NoYXJlX3Byb29mFQIAAAAEAAAATm9uZQIEAAAAU29tZQEBAAAAEAICBgAAAHN0YXR1cxUCAAAABAAAAE5vbmUCBAAAAFNvbWUBAQAAABUDAAAAFQAAAEtleVZlcmlmaWNhdGlvbkZhaWxlZAEBAAAAEAILGAAAAFNoYXJlc1ZlcmlmaWNhdGlvbkZhaWxlZAEBAAAAEAILFgAAAFZlcmlmaWNhdGlvblN1Y2Nlc3NmdWwCCAAAAGV4Y2x1ZGVkAQ==');
+    const list83 = schemaJson.map((item84) => {
+    const accountAddress86 = SDK.AccountAddress.fromSchemaValue(item84[0]);
+    const field87 = item84[1].index;
+    const field88 = item84[1].public_key;
+    let match89: { type: 'None'} | { type: 'Some', content: Array<number> };
+    if ('None' in field88) {
+       match89 = {
            type: 'None',
        };
-    } else if ('Some' in field83) {
-       const variant86 = field83.Some;
-       match84 = {
+    } else if ('Some' in field88) {
+       const variant91 = field88.Some;
+       match89 = {
            type: 'Some',
-           content: variant86[0],
-       };
-    }
-     else {
-       throw new Error("Unexpected enum variant");
-    }
-    const field89 = item79[1].encrypted_share;
-    let match90: { type: 'None'} | { type: 'Some', content: Array<number> };
-    if ('None' in field89) {
-       match90 = {
+           content: variant91[0],
+       };
+    }
+     else {
+       throw new Error("Unexpected enum variant");
+    }
+    const field94 = item84[1].encrypted_share;
+    let match95: { type: 'None'} | { type: 'Some', content: Array<number> };
+    if ('None' in field94) {
+       match95 = {
            type: 'None',
        };
-    } else if ('Some' in field89) {
-       const variant92 = field89.Some;
-       match90 = {
+    } else if ('Some' in field94) {
+       const variant97 = field94.Some;
+       match95 = {
            type: 'Some',
-           content: variant92[0],
-       };
-    }
-     else {
-       throw new Error("Unexpected enum variant");
-    }
-    const field95 = item79[1].decryption_share;
-    let match96: { type: 'None'} | { type: 'Some', content: Array<number> };
-    if ('None' in field95) {
-       match96 = {
+           content: variant97[0],
+       };
+    }
+     else {
+       throw new Error("Unexpected enum variant");
+    }
+    const field100 = item84[1].decryption_share;
+    let match101: { type: 'None'} | { type: 'Some', content: Array<number> };
+    if ('None' in field100) {
+       match101 = {
            type: 'None',
        };
-    } else if ('Some' in field95) {
-       const variant98 = field95.Some;
-       match96 = {
+    } else if ('Some' in field100) {
+       const variant103 = field100.Some;
+       match101 = {
            type: 'Some',
-           content: variant98[0],
-       };
-    }
-     else {
-       throw new Error("Unexpected enum variant");
-    }
-    const field101 = item79[1].decryption_share_proof;
-    let match102: { type: 'None'} | { type: 'Some', content: Array<number> };
-    if ('None' in field101) {
-       match102 = {
+           content: variant103[0],
+       };
+    }
+     else {
+       throw new Error("Unexpected enum variant");
+    }
+    const field106 = item84[1].decryption_share_proof;
+    let match107: { type: 'None'} | { type: 'Some', content: Array<number> };
+    if ('None' in field106) {
+       match107 = {
            type: 'None',
        };
-    } else if ('Some' in field101) {
-       const variant104 = field101.Some;
-       match102 = {
+    } else if ('Some' in field106) {
+       const variant109 = field106.Some;
+       match107 = {
            type: 'Some',
-           content: variant104[0],
-       };
-    }
-     else {
-       throw new Error("Unexpected enum variant");
-    }
-    const field107 = item79[1].status;
-    let match108: { type: 'None'} | { type: 'Some', content: { type: 'KeyVerificationFailed', content: Array<SDK.AccountAddress.Type> } | { type: 'SharesVerificationFailed', content: Array<SDK.AccountAddress.Type> } | { type: 'VerificationSuccessful'} };
-    if ('None' in field107) {
-       match108 = {
+           content: variant109[0],
+       };
+    }
+     else {
+       throw new Error("Unexpected enum variant");
+    }
+    const field112 = item84[1].status;
+    let match113: { type: 'None'} | { type: 'Some', content: { type: 'KeyVerificationFailed', content: Array<SDK.AccountAddress.Type> } | { type: 'SharesVerificationFailed', content: Array<SDK.AccountAddress.Type> } | { type: 'VerificationSuccessful'} };
+    if ('None' in field112) {
+       match113 = {
            type: 'None',
        };
-    } else if ('Some' in field107) {
-       const variant110 = field107.Some;
-    let match111: { type: 'KeyVerificationFailed', content: Array<SDK.AccountAddress.Type> } | { type: 'SharesVerificationFailed', content: Array<SDK.AccountAddress.Type> } | { type: 'VerificationSuccessful'};
-    if ('KeyVerificationFailed' in variant110[0]) {
-       const variant112 = variant110[0].KeyVerificationFailed;
-    const list113 = variant112[0].map((item114) => {
-    const accountAddress115 = SDK.AccountAddress.fromSchemaValue(item114);
-    return accountAddress115;
+    } else if ('Some' in field112) {
+       const variant115 = field112.Some;
+    let match116: { type: 'KeyVerificationFailed', content: Array<SDK.AccountAddress.Type> } | { type: 'SharesVerificationFailed', content: Array<SDK.AccountAddress.Type> } | { type: 'VerificationSuccessful'};
+    if ('KeyVerificationFailed' in variant115[0]) {
+       const variant117 = variant115[0].KeyVerificationFailed;
+    const list118 = variant117[0].map((item119) => {
+    const accountAddress120 = SDK.AccountAddress.fromSchemaValue(item119);
+    return accountAddress120;
     });
-       match111 = {
+       match116 = {
            type: 'KeyVerificationFailed',
-           content: list113,
-       };
-    } else if ('SharesVerificationFailed' in variant110[0]) {
-       const variant116 = variant110[0].SharesVerificationFailed;
-    const list117 = variant116[0].map((item118) => {
-    const accountAddress119 = SDK.AccountAddress.fromSchemaValue(item118);
-    return accountAddress119;
+           content: list118,
+       };
+    } else if ('SharesVerificationFailed' in variant115[0]) {
+       const variant121 = variant115[0].SharesVerificationFailed;
+    const list122 = variant121[0].map((item123) => {
+    const accountAddress124 = SDK.AccountAddress.fromSchemaValue(item123);
+    return accountAddress124;
     });
-       match111 = {
+       match116 = {
            type: 'SharesVerificationFailed',
-           content: list117,
-       };
-    } else if ('VerificationSuccessful' in variant110[0]) {
-       match111 = {
+           content: list122,
+       };
+    } else if ('VerificationSuccessful' in variant115[0]) {
+       match116 = {
            type: 'VerificationSuccessful',
        };
     }
      else {
        throw new Error("Unexpected enum variant");
     }
-       match108 = {
+       match113 = {
            type: 'Some',
-           content: match111,
-       };
-    }
-     else {
-       throw new Error("Unexpected enum variant");
-    }
-    const named121 = {
-    index: field82,
-    public_key: match84,
-    encrypted_share: match90,
-    decryption_share: match96,
-    decryption_share_proof: match102,
-    status: match108,
+           content: match116,
+       };
+    }
+     else {
+       throw new Error("Unexpected enum variant");
+    }
+    const field126 = item84[1].excluded;
+    const named127 = {
+    index: field87,
+    public_key: match89,
+    encrypted_share: match95,
+    decryption_share: match101,
+    decryption_share_proof: match107,
+    status: match113,
+    excluded: field126,
     };
-    const pair80: [SDK.AccountAddress.Type, {
+    const pair85: [SDK.AccountAddress.Type, {
     index: number,
     public_key: { type: 'None'} | { type: 'Some', content: Array<number> },
     encrypted_share: { type: 'None'} | { type: 'Some', content: Array<number> },
     decryption_share: { type: 'None'} | { type: 'Some', content: Array<number> },
     decryption_share_proof: { type: 'None'} | { type: 'Some', content: Array<number> },
     status: { type: 'None'} | { type: 'Some', content: { type: 'KeyVerificationFailed', content: Array<SDK.AccountAddress.Type> } | { type: 'SharesVerificationFailed', content: Array<SDK.AccountAddress.Type> } | { type: 'VerificationSuccessful'} },
-    }] = [accountAddress81, named121];
-    return pair80;
+    excluded: boolean,
+    }] = [accountAddress86, named127];
+    return pair85;
     });
-    return list78;
+    return list83;
 }
 
 /** Parameter type for update transaction for 'registerVotes' entrypoint of the 'election' contract. */
@@ -842,7 +863,7 @@
 }
 
 /** Error message for dry-running update transaction for 'registerVotes' entrypoint of the 'election' contract. */
-export type ErrorMessageRegisterVotes = { type: 'ParseParams'} | { type: 'Unauthorized'} | { type: 'Malformed'} | { type: 'IncorrectElectionPhase'} | { type: 'DuplicateEntry'};
+export type ErrorMessageRegisterVotes = { type: 'ParseParams'} | { type: 'Unauthorized'} | { type: 'Malformed'} | { type: 'IncorrectElectionPhase'} | { type: 'DuplicateEntry'} | { type: 'GuardianExcluded'};
 
 /**
  * Get and parse the error message from dry-running update transaction for 'registerVotes' entrypoint of the 'election' contract.
@@ -857,33 +878,37 @@
     if (invokeResult.returnValue === undefined) {
         throw new Error('Unexpected missing \'returnValue\' in result of invocation. Client expected a V1 smart contract.');
     }
-    const schemaJson = <{'ParseParams' : [] } | {'Unauthorized' : [] } | {'Malformed' : [] } | {'IncorrectElectionPhase' : [] } | {'DuplicateEntry' : [] }>SDK.ReturnValue.parseWithSchemaTypeBase64(invokeResult.returnValue, 'FQUAAAALAAAAUGFyc2VQYXJhbXMCDAAAAFVuYXV0aG9yaXplZAIJAAAATWFsZm9ybWVkAhYAAABJbmNvcnJlY3RFbGVjdGlvblBoYXNlAg4AAABEdXBsaWNhdGVFbnRyeQI=');
-    let match124: { type: 'ParseParams'} | { type: 'Unauthorized'} | { type: 'Malformed'} | { type: 'IncorrectElectionPhase'} | { type: 'DuplicateEntry'};
+    const schemaJson = <{'ParseParams' : [] } | {'Unauthorized' : [] } | {'Malformed' : [] } | {'IncorrectElectionPhase' : [] } | {'DuplicateEntry' : [] } | {'GuardianExcluded' : [] }>SDK.ReturnValue.parseWithSchemaTypeBase64(invokeResult.returnValue, 'FQYAAAALAAAAUGFyc2VQYXJhbXMCDAAAAFVuYXV0aG9yaXplZAIJAAAATWFsZm9ybWVkAhYAAABJbmNvcnJlY3RFbGVjdGlvblBoYXNlAg4AAABEdXBsaWNhdGVFbnRyeQIQAAAAR3VhcmRpYW5FeGNsdWRlZAI=');
+    let match130: { type: 'ParseParams'} | { type: 'Unauthorized'} | { type: 'Malformed'} | { type: 'IncorrectElectionPhase'} | { type: 'DuplicateEntry'} | { type: 'GuardianExcluded'};
     if ('ParseParams' in schemaJson) {
-       match124 = {
+       match130 = {
            type: 'ParseParams',
        };
     } else if ('Unauthorized' in schemaJson) {
-       match124 = {
+       match130 = {
            type: 'Unauthorized',
        };
     } else if ('Malformed' in schemaJson) {
-       match124 = {
+       match130 = {
            type: 'Malformed',
        };
     } else if ('IncorrectElectionPhase' in schemaJson) {
-       match124 = {
+       match130 = {
            type: 'IncorrectElectionPhase',
        };
     } else if ('DuplicateEntry' in schemaJson) {
-       match124 = {
+       match130 = {
            type: 'DuplicateEntry',
        };
-    }
-     else {
-       throw new Error("Unexpected enum variant");
-    }
-    return match124
+    } else if ('GuardianExcluded' in schemaJson) {
+       match130 = {
+           type: 'GuardianExcluded',
+       };
+    }
+     else {
+       throw new Error("Unexpected enum variant");
+    }
+    return match130
 }
 
 /** Parameter type for update transaction for 'postEncryptedTally' entrypoint of the 'election' contract. */
@@ -938,7 +963,7 @@
 }
 
 /** Error message for dry-running update transaction for 'postEncryptedTally' entrypoint of the 'election' contract. */
-export type ErrorMessagePostEncryptedTally = { type: 'ParseParams'} | { type: 'Unauthorized'} | { type: 'Malformed'} | { type: 'IncorrectElectionPhase'} | { type: 'DuplicateEntry'};
+export type ErrorMessagePostEncryptedTally = { type: 'ParseParams'} | { type: 'Unauthorized'} | { type: 'Malformed'} | { type: 'IncorrectElectionPhase'} | { type: 'DuplicateEntry'} | { type: 'GuardianExcluded'};
 
 /**
  * Get and parse the error message from dry-running update transaction for 'postEncryptedTally' entrypoint of the 'election' contract.
@@ -953,33 +978,37 @@
     if (invokeResult.returnValue === undefined) {
         throw new Error('Unexpected missing \'returnValue\' in result of invocation. Client expected a V1 smart contract.');
     }
-    const schemaJson = <{'ParseParams' : [] } | {'Unauthorized' : [] } | {'Malformed' : [] } | {'IncorrectElectionPhase' : [] } | {'DuplicateEntry' : [] }>SDK.ReturnValue.parseWithSchemaTypeBase64(invokeResult.returnValue, 'FQUAAAALAAAAUGFyc2VQYXJhbXMCDAAAAFVuYXV0aG9yaXplZAIJAAAATWFsZm9ybWVkAhYAAABJbmNvcnJlY3RFbGVjdGlvblBoYXNlAg4AAABEdXBsaWNhdGVFbnRyeQI=');
-    let match132: { type: 'ParseParams'} | { type: 'Unauthorized'} | { type: 'Malformed'} | { type: 'IncorrectElectionPhase'} | { type: 'DuplicateEntry'};
+    const schemaJson = <{'ParseParams' : [] } | {'Unauthorized' : [] } | {'Malformed' : [] } | {'IncorrectElectionPhase' : [] } | {'DuplicateEntry' : [] } | {'GuardianExcluded' : [] }>SDK.ReturnValue.parseWithSchemaTypeBase64(invokeResult.returnValue, 'FQYAAAALAAAAUGFyc2VQYXJhbXMCDAAAAFVuYXV0aG9yaXplZAIJAAAATWFsZm9ybWVkAhYAAABJbmNvcnJlY3RFbGVjdGlvblBoYXNlAg4AAABEdXBsaWNhdGVFbnRyeQIQAAAAR3VhcmRpYW5FeGNsdWRlZAI=');
+    let match139: { type: 'ParseParams'} | { type: 'Unauthorized'} | { type: 'Malformed'} | { type: 'IncorrectElectionPhase'} | { type: 'DuplicateEntry'} | { type: 'GuardianExcluded'};
     if ('ParseParams' in schemaJson) {
-       match132 = {
+       match139 = {
            type: 'ParseParams',
        };
     } else if ('Unauthorized' in schemaJson) {
-       match132 = {
+       match139 = {
            type: 'Unauthorized',
        };
     } else if ('Malformed' in schemaJson) {
-       match132 = {
+       match139 = {
            type: 'Malformed',
        };
     } else if ('IncorrectElectionPhase' in schemaJson) {
-       match132 = {
+       match139 = {
            type: 'IncorrectElectionPhase',
        };
     } else if ('DuplicateEntry' in schemaJson) {
-       match132 = {
+       match139 = {
            type: 'DuplicateEntry',
        };
-    }
-     else {
-       throw new Error("Unexpected enum variant");
-    }
-    return match132
+    } else if ('GuardianExcluded' in schemaJson) {
+       match139 = {
+           type: 'GuardianExcluded',
+       };
+    }
+     else {
+       throw new Error("Unexpected enum variant");
+    }
+    return match139
 }
 
 /** Parameter type for update transaction for 'postElectionResult' entrypoint of the 'election' contract. */
@@ -991,11 +1020,11 @@
  * @returns {SDK.Parameter.Type} The smart contract parameter.
  */
 export function createPostElectionResultParameter(parameter: PostElectionResultParameter): SDK.Parameter.Type {
-    const list138 = parameter.map((item139) => {
-    const number140 = BigInt(item139);
-    return number140;
+    const list146 = parameter.map((item147) => {
+    const number148 = BigInt(item147);
+    return number148;
     });
-    const out = SDK.Parameter.fromBase64SchemaType('EAIF', list138);
+    const out = SDK.Parameter.fromBase64SchemaType('EAIF', list146);
     return out;
 }
 
@@ -1038,7 +1067,7 @@
 }
 
 /** Error message for dry-running update transaction for 'postElectionResult' entrypoint of the 'election' contract. */
-export type ErrorMessagePostElectionResult = { type: 'ParseParams'} | { type: 'Unauthorized'} | { type: 'Malformed'} | { type: 'IncorrectElectionPhase'} | { type: 'DuplicateEntry'};
+export type ErrorMessagePostElectionResult = { type: 'ParseParams'} | { type: 'Unauthorized'} | { type: 'Malformed'} | { type: 'IncorrectElectionPhase'} | { type: 'DuplicateEntry'} | { type: 'GuardianExcluded'};
 
 /**
  * Get and parse the error message from dry-running update transaction for 'postElectionResult' entrypoint of the 'election' contract.
@@ -1053,33 +1082,143 @@
     if (invokeResult.returnValue === undefined) {
         throw new Error('Unexpected missing \'returnValue\' in result of invocation. Client expected a V1 smart contract.');
     }
-    const schemaJson = <{'ParseParams' : [] } | {'Unauthorized' : [] } | {'Malformed' : [] } | {'IncorrectElectionPhase' : [] } | {'DuplicateEntry' : [] }>SDK.ReturnValue.parseWithSchemaTypeBase64(invokeResult.returnValue, 'FQUAAAALAAAAUGFyc2VQYXJhbXMCDAAAAFVuYXV0aG9yaXplZAIJAAAATWFsZm9ybWVkAhYAAABJbmNvcnJlY3RFbGVjdGlvblBoYXNlAg4AAABEdXBsaWNhdGVFbnRyeQI=');
-    let match141: { type: 'ParseParams'} | { type: 'Unauthorized'} | { type: 'Malformed'} | { type: 'IncorrectElectionPhase'} | { type: 'DuplicateEntry'};
+    const schemaJson = <{'ParseParams' : [] } | {'Unauthorized' : [] } | {'Malformed' : [] } | {'IncorrectElectionPhase' : [] } | {'DuplicateEntry' : [] } | {'GuardianExcluded' : [] }>SDK.ReturnValue.parseWithSchemaTypeBase64(invokeResult.returnValue, 'FQYAAAALAAAAUGFyc2VQYXJhbXMCDAAAAFVuYXV0aG9yaXplZAIJAAAATWFsZm9ybWVkAhYAAABJbmNvcnJlY3RFbGVjdGlvblBoYXNlAg4AAABEdXBsaWNhdGVFbnRyeQIQAAAAR3VhcmRpYW5FeGNsdWRlZAI=');
+    let match149: { type: 'ParseParams'} | { type: 'Unauthorized'} | { type: 'Malformed'} | { type: 'IncorrectElectionPhase'} | { type: 'DuplicateEntry'} | { type: 'GuardianExcluded'};
     if ('ParseParams' in schemaJson) {
-       match141 = {
+       match149 = {
            type: 'ParseParams',
        };
     } else if ('Unauthorized' in schemaJson) {
-       match141 = {
+       match149 = {
            type: 'Unauthorized',
        };
     } else if ('Malformed' in schemaJson) {
-       match141 = {
+       match149 = {
            type: 'Malformed',
        };
     } else if ('IncorrectElectionPhase' in schemaJson) {
-       match141 = {
+       match149 = {
            type: 'IncorrectElectionPhase',
        };
     } else if ('DuplicateEntry' in schemaJson) {
-       match141 = {
+       match149 = {
            type: 'DuplicateEntry',
        };
-    }
-     else {
-       throw new Error("Unexpected enum variant");
-    }
-    return match141
+    } else if ('GuardianExcluded' in schemaJson) {
+       match149 = {
+           type: 'GuardianExcluded',
+       };
+    }
+     else {
+       throw new Error("Unexpected enum variant");
+    }
+    return match149
+}
+
+/** Parameter type for update transaction for 'resetFinalizationPhase' entrypoint of the 'election' contract. */
+export type ResetFinalizationPhaseParameter = [Array<SDK.AccountAddress.Type>, SDK.Timestamp.Type];
+
+/**
+ * Construct Parameter for update transactions for 'resetFinalizationPhase' entrypoint of the 'election' contract.
+ * @param {ResetFinalizationPhaseParameter} parameter The structured parameter to construct from.
+ * @returns {SDK.Parameter.Type} The smart contract parameter.
+ */
+export function createResetFinalizationPhaseParameter(parameter: ResetFinalizationPhaseParameter): SDK.Parameter.Type {
+    const list157 = parameter[0].map((item158) => {
+    const accountAddress159 = SDK.AccountAddress.toSchemaValue(item158);
+    return accountAddress159;
+    });
+    const timestamp160 = SDK.Timestamp.toSchemaValue(parameter[1]);
+    const pair156: [Array<SDK.AccountAddress.SchemaValue>, SDK.Timestamp.SchemaValue] = [list157, timestamp160];
+    const out = SDK.Parameter.fromBase64SchemaType('DxACCw0=', pair156);
+    return out;
+}
+
+/**
+ * Send an update-contract transaction to the 'resetFinalizationPhase' entrypoint of the 'election' contract.
+ * @param {ElectionContract} contractClient The client for a 'election' smart contract instance on chain.
+ * @param {SDK.ContractTransactionMetadata} transactionMetadata - Metadata related to constructing a transaction for a smart contract.
+ * @param {ResetFinalizationPhaseParameter} parameter - Parameter to provide the smart contract entrypoint as part of the transaction.
+ * @param {SDK.AccountSigner} signer - The signer of the update contract transaction.
+ * @throws If the entrypoint is not successfully invoked.
+ * @returns {SDK.TransactionHash.Type} Hash of the transaction.
+ */
+export function sendResetFinalizationPhase(contractClient: ElectionContract, transactionMetadata: SDK.ContractTransactionMetadata, parameter: ResetFinalizationPhaseParameter, signer: SDK.AccountSigner): Promise<SDK.TransactionHash.Type> {
+    return contractClient.genericContract.createAndSendUpdateTransaction(
+        SDK.EntrypointName.fromStringUnchecked('resetFinalizationPhase'),
+        SDK.Parameter.toBuffer,
+        transactionMetadata,
+        createResetFinalizationPhaseParameter(parameter),
+        signer
+    );
+}
+
+/**
+ * Dry-run an update-contract transaction to the 'resetFinalizationPhase' entrypoint of the 'election' contract.
+ * @param {ElectionContract} contractClient The client for a 'election' smart contract instance on chain.
+ * @param {SDK.ContractAddress.Type | SDK.AccountAddress.Type} invokeMetadata - The address of the account or contract which is invoking this transaction.
+ * @param {ResetFinalizationPhaseParameter} parameter - Parameter to provide the smart contract entrypoint as part of the transaction.
+ * @param {SDK.BlockHash.Type} [blockHash] - Optional block hash allowing for dry-running the transaction at the end of a specific block.
+ * @throws {SDK.RpcError} If failing to communicate with the concordium node or if any of the checks fails.
+ * @returns {SDK.InvokeContractResult} The result of invoking the smart contract instance.
+ */
+export function dryRunResetFinalizationPhase(contractClient: ElectionContract, parameter: ResetFinalizationPhaseParameter, invokeMetadata: SDK.ContractInvokeMetadata = {}, blockHash?: SDK.BlockHash.Type): Promise<SDK.InvokeContractResult> {
+    return contractClient.genericContract.dryRun.invokeMethod(
+        SDK.EntrypointName.fromStringUnchecked('resetFinalizationPhase'),
+        invokeMetadata,
+        SDK.Parameter.toBuffer,
+        createResetFinalizationPhaseParameter(parameter),
+        blockHash
+    );
+}
+
+/** Error message for dry-running update transaction for 'resetFinalizationPhase' entrypoint of the 'election' contract. */
+export type ErrorMessageResetFinalizationPhase = { type: 'ParseParams'} | { type: 'Unauthorized'} | { type: 'Malformed'} | { type: 'IncorrectElectionPhase'} | { type: 'DuplicateEntry'} | { type: 'GuardianExcluded'};
+
+/**
+ * Get and parse the error message from dry-running update transaction for 'resetFinalizationPhase' entrypoint of the 'election' contract.
+ * Returns undefined if the result is not a failure.
+ * @param {SDK.InvokeContractResult} invokeResult The result from dry-running the transaction.
+ * @returns {ErrorMessageResetFinalizationPhase | undefined} The structured error message or undefined if result was not a failure or failed for other reason than contract rejectedReceive.
+ */
+export function parseErrorMessageResetFinalizationPhase(invokeResult: SDK.InvokeContractResult): ErrorMessageResetFinalizationPhase | undefined {
+    if (invokeResult.tag !== 'failure' || invokeResult.reason.tag !== 'RejectedReceive') {
+        return undefined;
+    }
+    if (invokeResult.returnValue === undefined) {
+        throw new Error('Unexpected missing \'returnValue\' in result of invocation. Client expected a V1 smart contract.');
+    }
+    const schemaJson = <{'ParseParams' : [] } | {'Unauthorized' : [] } | {'Malformed' : [] } | {'IncorrectElectionPhase' : [] } | {'DuplicateEntry' : [] } | {'GuardianExcluded' : [] }>SDK.ReturnValue.parseWithSchemaTypeBase64(invokeResult.returnValue, 'FQYAAAALAAAAUGFyc2VQYXJhbXMCDAAAAFVuYXV0aG9yaXplZAIJAAAATWFsZm9ybWVkAhYAAABJbmNvcnJlY3RFbGVjdGlvblBoYXNlAg4AAABEdXBsaWNhdGVFbnRyeQIQAAAAR3VhcmRpYW5FeGNsdWRlZAI=');
+    let match161: { type: 'ParseParams'} | { type: 'Unauthorized'} | { type: 'Malformed'} | { type: 'IncorrectElectionPhase'} | { type: 'DuplicateEntry'} | { type: 'GuardianExcluded'};
+    if ('ParseParams' in schemaJson) {
+       match161 = {
+           type: 'ParseParams',
+       };
+    } else if ('Unauthorized' in schemaJson) {
+       match161 = {
+           type: 'Unauthorized',
+       };
+    } else if ('Malformed' in schemaJson) {
+       match161 = {
+           type: 'Malformed',
+       };
+    } else if ('IncorrectElectionPhase' in schemaJson) {
+       match161 = {
+           type: 'IncorrectElectionPhase',
+       };
+    } else if ('DuplicateEntry' in schemaJson) {
+       match161 = {
+           type: 'DuplicateEntry',
+       };
+    } else if ('GuardianExcluded' in schemaJson) {
+       match161 = {
+           type: 'GuardianExcluded',
+       };
+    }
+     else {
+       throw new Error("Unexpected enum variant");
+    }
+    return match161
 }
 
 /** Parameter type for update transaction for 'viewConfig' entrypoint of the 'election' contract. */
@@ -1197,62 +1336,62 @@
     decryption_deadline: SDK.Timestamp.SchemaValue,
     delegation_string: string,
     }>SDK.ReturnValue.parseWithSchemaTypeBase64(invokeResult.returnValue, 'FAALAAAADQAAAGFkbWluX2FjY291bnQLCgAAAGNhbmRpZGF0ZXMQAhQAAgAAAAMAAAB1cmwWAgQAAABoYXNoHiAAAAANAAAAZ3VhcmRpYW5fa2V5cxACEAICDwAAAGVsaWdpYmxlX3ZvdGVycxQAAgAAAAMAAAB1cmwWAgQAAABoYXNoHiAAAAARAAAAZWxlY3Rpb25fbWFuaWZlc3QUAAIAAAADAAAAdXJsFgIEAAAAaGFzaB4gAAAAEwAAAGVsZWN0aW9uX3BhcmFtZXRlcnMUAAIAAAADAAAAdXJsFgIEAAAAaGFzaB4gAAAAFAAAAGVsZWN0aW9uX2Rlc2NyaXB0aW9uFgIOAAAAZWxlY3Rpb25fc3RhcnQNDAAAAGVsZWN0aW9uX2VuZA0TAAAAZGVjcnlwdGlvbl9kZWFkbGluZQ0RAAAAZGVsZWdhdGlvbl9zdHJpbmcWAg==');
-    const field147 = schemaJson.admin_account;
-    const accountAddress148 = SDK.AccountAddress.fromSchemaValue(field147);
-    const field149 = schemaJson.candidates;
-    const list150 = field149.map((item151) => {
-    const field152 = item151.url;
-    const field153 = item151.hash;
-    const named154 = {
-    url: field152,
-    hash: field153,
+    const field168 = schemaJson.admin_account;
+    const accountAddress169 = SDK.AccountAddress.fromSchemaValue(field168);
+    const field170 = schemaJson.candidates;
+    const list171 = field170.map((item172) => {
+    const field173 = item172.url;
+    const field174 = item172.hash;
+    const named175 = {
+    url: field173,
+    hash: field174,
     };
-    return named154;
+    return named175;
     });
-    const field155 = schemaJson.guardian_keys;
-    const field160 = schemaJson.eligible_voters;
-    const field161 = field160.url;
-    const field162 = field160.hash;
-    const named163 = {
-    url: field161,
-    hash: field162,
+    const field176 = schemaJson.guardian_keys;
+    const field181 = schemaJson.eligible_voters;
+    const field182 = field181.url;
+    const field183 = field181.hash;
+    const named184 = {
+    url: field182,
+    hash: field183,
     };
-    const field164 = schemaJson.election_manifest;
-    const field165 = field164.url;
-    const field166 = field164.hash;
-    const named167 = {
-    url: field165,
-    hash: field166,
+    const field185 = schemaJson.election_manifest;
+    const field186 = field185.url;
+    const field187 = field185.hash;
+    const named188 = {
+    url: field186,
+    hash: field187,
     };
-    const field168 = schemaJson.election_parameters;
-    const field169 = field168.url;
-    const field170 = field168.hash;
-    const named171 = {
-    url: field169,
-    hash: field170,
+    const field189 = schemaJson.election_parameters;
+    const field190 = field189.url;
+    const field191 = field189.hash;
+    const named192 = {
+    url: field190,
+    hash: field191,
     };
-    const field172 = schemaJson.election_description;
-    const field173 = schemaJson.election_start;
-    const timestamp174 = SDK.Timestamp.fromSchemaValue(field173);
-    const field175 = schemaJson.election_end;
-    const timestamp176 = SDK.Timestamp.fromSchemaValue(field175);
-    const field177 = schemaJson.decryption_deadline;
-    const timestamp178 = SDK.Timestamp.fromSchemaValue(field177);
-    const field179 = schemaJson.delegation_string;
-    const named180 = {
-    admin_account: accountAddress148,
-    candidates: list150,
-    guardian_keys: field155,
-    eligible_voters: named163,
-    election_manifest: named167,
-    election_parameters: named171,
-    election_description: field172,
-    election_start: timestamp174,
-    election_end: timestamp176,
-    decryption_deadline: timestamp178,
-    delegation_string: field179,
+    const field193 = schemaJson.election_description;
+    const field194 = schemaJson.election_start;
+    const timestamp195 = SDK.Timestamp.fromSchemaValue(field194);
+    const field196 = schemaJson.election_end;
+    const timestamp197 = SDK.Timestamp.fromSchemaValue(field196);
+    const field198 = schemaJson.decryption_deadline;
+    const timestamp199 = SDK.Timestamp.fromSchemaValue(field198);
+    const field200 = schemaJson.delegation_string;
+    const named201 = {
+    admin_account: accountAddress169,
+    candidates: list171,
+    guardian_keys: field176,
+    eligible_voters: named184,
+    election_manifest: named188,
+    election_parameters: named192,
+    election_description: field193,
+    election_start: timestamp195,
+    election_end: timestamp197,
+    decryption_deadline: timestamp199,
+    delegation_string: field200,
     };
-    return named180;
+    return named201;
 }
 
 /** Parameter type for update transaction for 'viewElectionResult' entrypoint of the 'election' contract. */
@@ -1334,7 +1473,7 @@
     },
     cummulative_votes: bigint,
     }>] }>SDK.ReturnValue.parseWithSchemaTypeBase64(invokeResult.returnValue, 'FQIAAAAEAAAATm9uZQIEAAAAU29tZQEBAAAAEAIUAAIAAAAJAAAAY2FuZGlkYXRlFAACAAAAAwAAAHVybBYCBAAAAGhhc2geIAAAABEAAABjdW1tdWxhdGl2ZV92b3RlcwU=');
-    let match181: { type: 'None'} | { type: 'Some', content: Array<{
+    let match202: { type: 'None'} | { type: 'Some', content: Array<{
     candidate: {
     url: string,
     hash: SDK.HexString,
@@ -1342,39 +1481,39 @@
     cummulative_votes: number | bigint,
     }> };
     if ('None' in schemaJson) {
-       match181 = {
+       match202 = {
            type: 'None',
        };
     } else if ('Some' in schemaJson) {
-       const variant183 = schemaJson.Some;
-    const list184 = variant183[0].map((item185) => {
-    const field186 = item185.candidate;
-    const field187 = field186.url;
-    const field188 = field186.hash;
-    const named189 = {
-    url: field187,
-    hash: field188,
+       const variant204 = schemaJson.Some;
+    const list205 = variant204[0].map((item206) => {
+    const field207 = item206.candidate;
+    const field208 = field207.url;
+    const field209 = field207.hash;
+    const named210 = {
+    url: field208,
+    hash: field209,
     };
-    const field190 = item185.cummulative_votes;
-    const named191 = {
-    candidate: named189,
-    cummulative_votes: field190,
+    const field211 = item206.cummulative_votes;
+    const named212 = {
+    candidate: named210,
+    cummulative_votes: field211,
     };
-    return named191;
+    return named212;
     });
-       match181 = {
+       match202 = {
            type: 'Some',
-           content: list184,
-       };
-    }
-     else {
-       throw new Error("Unexpected enum variant");
-    }
-    return match181;
+           content: list205,
+       };
+    }
+     else {
+       throw new Error("Unexpected enum variant");
+    }
+    return match202;
 }
 
 /** Error message for dry-running update transaction for 'viewElectionResult' entrypoint of the 'election' contract. */
-export type ErrorMessageViewElectionResult = { type: 'ParseParams'} | { type: 'Unauthorized'} | { type: 'Malformed'} | { type: 'IncorrectElectionPhase'} | { type: 'DuplicateEntry'};
+export type ErrorMessageViewElectionResult = { type: 'ParseParams'} | { type: 'Unauthorized'} | { type: 'Malformed'} | { type: 'IncorrectElectionPhase'} | { type: 'DuplicateEntry'} | { type: 'GuardianExcluded'};
 
 /**
  * Get and parse the error message from dry-running update transaction for 'viewElectionResult' entrypoint of the 'election' contract.
@@ -1389,33 +1528,37 @@
     if (invokeResult.returnValue === undefined) {
         throw new Error('Unexpected missing \'returnValue\' in result of invocation. Client expected a V1 smart contract.');
     }
-    const schemaJson = <{'ParseParams' : [] } | {'Unauthorized' : [] } | {'Malformed' : [] } | {'IncorrectElectionPhase' : [] } | {'DuplicateEntry' : [] }>SDK.ReturnValue.parseWithSchemaTypeBase64(invokeResult.returnValue, 'FQUAAAALAAAAUGFyc2VQYXJhbXMCDAAAAFVuYXV0aG9yaXplZAIJAAAATWFsZm9ybWVkAhYAAABJbmNvcnJlY3RFbGVjdGlvblBoYXNlAg4AAABEdXBsaWNhdGVFbnRyeQI=');
-    let match192: { type: 'ParseParams'} | { type: 'Unauthorized'} | { type: 'Malformed'} | { type: 'IncorrectElectionPhase'} | { type: 'DuplicateEntry'};
+    const schemaJson = <{'ParseParams' : [] } | {'Unauthorized' : [] } | {'Malformed' : [] } | {'IncorrectElectionPhase' : [] } | {'DuplicateEntry' : [] } | {'GuardianExcluded' : [] }>SDK.ReturnValue.parseWithSchemaTypeBase64(invokeResult.returnValue, 'FQYAAAALAAAAUGFyc2VQYXJhbXMCDAAAAFVuYXV0aG9yaXplZAIJAAAATWFsZm9ybWVkAhYAAABJbmNvcnJlY3RFbGVjdGlvblBoYXNlAg4AAABEdXBsaWNhdGVFbnRyeQIQAAAAR3VhcmRpYW5FeGNsdWRlZAI=');
+    let match213: { type: 'ParseParams'} | { type: 'Unauthorized'} | { type: 'Malformed'} | { type: 'IncorrectElectionPhase'} | { type: 'DuplicateEntry'} | { type: 'GuardianExcluded'};
     if ('ParseParams' in schemaJson) {
-       match192 = {
+       match213 = {
            type: 'ParseParams',
        };
     } else if ('Unauthorized' in schemaJson) {
-       match192 = {
+       match213 = {
            type: 'Unauthorized',
        };
     } else if ('Malformed' in schemaJson) {
-       match192 = {
+       match213 = {
            type: 'Malformed',
        };
     } else if ('IncorrectElectionPhase' in schemaJson) {
-       match192 = {
+       match213 = {
            type: 'IncorrectElectionPhase',
        };
     } else if ('DuplicateEntry' in schemaJson) {
-       match192 = {
+       match213 = {
            type: 'DuplicateEntry',
        };
-    }
-     else {
-       throw new Error("Unexpected enum variant");
-    }
-    return match192
+    } else if ('GuardianExcluded' in schemaJson) {
+       match213 = {
+           type: 'GuardianExcluded',
+       };
+    }
+     else {
+       throw new Error("Unexpected enum variant");
+    }
+    return match213
 }
 
 /** Parameter type for update transaction for 'viewEncryptedTally' entrypoint of the 'election' contract. */
@@ -1485,26 +1628,26 @@
         throw new Error('Unexpected missing \'returnValue\' in result of invocation. Client expected a V1 smart contract.');
     }
     const schemaJson = <{'None' : [] } | {'Some' : [Array<number>] }>SDK.ReturnValue.parseWithSchemaTypeBase64(invokeResult.returnValue, 'FQIAAAAEAAAATm9uZQIEAAAAU29tZQEBAAAAEAIC');
-    let match198: { type: 'None'} | { type: 'Some', content: Array<number> };
+    let match220: { type: 'None'} | { type: 'Some', content: Array<number> };
     if ('None' in schemaJson) {
-       match198 = {
+       match220 = {
            type: 'None',
        };
     } else if ('Some' in schemaJson) {
-       const variant200 = schemaJson.Some;
-       match198 = {
+       const variant222 = schemaJson.Some;
+       match220 = {
            type: 'Some',
-           content: variant200[0],
-       };
-    }
-     else {
-       throw new Error("Unexpected enum variant");
-    }
-    return match198;
+           content: variant222[0],
+       };
+    }
+     else {
+       throw new Error("Unexpected enum variant");
+    }
+    return match220;
 }
 
 /** Error message for dry-running update transaction for 'viewEncryptedTally' entrypoint of the 'election' contract. */
-export type ErrorMessageViewEncryptedTally = { type: 'ParseParams'} | { type: 'Unauthorized'} | { type: 'Malformed'} | { type: 'IncorrectElectionPhase'} | { type: 'DuplicateEntry'};
+export type ErrorMessageViewEncryptedTally = { type: 'ParseParams'} | { type: 'Unauthorized'} | { type: 'Malformed'} | { type: 'IncorrectElectionPhase'} | { type: 'DuplicateEntry'} | { type: 'GuardianExcluded'};
 
 /**
  * Get and parse the error message from dry-running update transaction for 'viewEncryptedTally' entrypoint of the 'election' contract.
@@ -1519,31 +1662,35 @@
     if (invokeResult.returnValue === undefined) {
         throw new Error('Unexpected missing \'returnValue\' in result of invocation. Client expected a V1 smart contract.');
     }
-    const schemaJson = <{'ParseParams' : [] } | {'Unauthorized' : [] } | {'Malformed' : [] } | {'IncorrectElectionPhase' : [] } | {'DuplicateEntry' : [] }>SDK.ReturnValue.parseWithSchemaTypeBase64(invokeResult.returnValue, 'FQUAAAALAAAAUGFyc2VQYXJhbXMCDAAAAFVuYXV0aG9yaXplZAIJAAAATWFsZm9ybWVkAhYAAABJbmNvcnJlY3RFbGVjdGlvblBoYXNlAg4AAABEdXBsaWNhdGVFbnRyeQI=');
-    let match203: { type: 'ParseParams'} | { type: 'Unauthorized'} | { type: 'Malformed'} | { type: 'IncorrectElectionPhase'} | { type: 'DuplicateEntry'};
+    const schemaJson = <{'ParseParams' : [] } | {'Unauthorized' : [] } | {'Malformed' : [] } | {'IncorrectElectionPhase' : [] } | {'DuplicateEntry' : [] } | {'GuardianExcluded' : [] }>SDK.ReturnValue.parseWithSchemaTypeBase64(invokeResult.returnValue, 'FQYAAAALAAAAUGFyc2VQYXJhbXMCDAAAAFVuYXV0aG9yaXplZAIJAAAATWFsZm9ybWVkAhYAAABJbmNvcnJlY3RFbGVjdGlvblBoYXNlAg4AAABEdXBsaWNhdGVFbnRyeQIQAAAAR3VhcmRpYW5FeGNsdWRlZAI=');
+    let match225: { type: 'ParseParams'} | { type: 'Unauthorized'} | { type: 'Malformed'} | { type: 'IncorrectElectionPhase'} | { type: 'DuplicateEntry'} | { type: 'GuardianExcluded'};
     if ('ParseParams' in schemaJson) {
-       match203 = {
+       match225 = {
            type: 'ParseParams',
        };
     } else if ('Unauthorized' in schemaJson) {
-       match203 = {
+       match225 = {
            type: 'Unauthorized',
        };
     } else if ('Malformed' in schemaJson) {
-       match203 = {
+       match225 = {
            type: 'Malformed',
        };
     } else if ('IncorrectElectionPhase' in schemaJson) {
-       match203 = {
+       match225 = {
            type: 'IncorrectElectionPhase',
        };
     } else if ('DuplicateEntry' in schemaJson) {
-       match203 = {
+       match225 = {
            type: 'DuplicateEntry',
        };
-    }
-     else {
-       throw new Error("Unexpected enum variant");
-    }
-    return match203
+    } else if ('GuardianExcluded' in schemaJson) {
+       match225 = {
+           type: 'GuardianExcluded',
+       };
+    }
+     else {
+       throw new Error("Unexpected enum variant");
+    }
+    return match225
 }