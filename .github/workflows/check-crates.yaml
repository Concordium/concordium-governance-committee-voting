--- conflicted
+++ resolved
@@ -55,12 +55,9 @@
           - contracts/concordium-governance-committee-election/Cargo.toml
           - election-server/Cargo.toml
           - apps/electionguard-bindings/Cargo.toml
-<<<<<<< HEAD
           - apps/guardian/src-tauri/Cargo.toml
-=======
           - coordinator-tool/Cargo.toml
           - test-scripts/Cargo.toml
->>>>>>> fb40ed9a
 
     steps:
       - name: Checkout sources
