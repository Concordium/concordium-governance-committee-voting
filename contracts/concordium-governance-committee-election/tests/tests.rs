use concordium_governance_committee_election::*;
use concordium_smart_contract_testing::*;
use concordium_std::HashSha2256;

/// A test account.
const ALICE: AccountAddress = AccountAddress([0u8; 32]);
const ALICE_ADDR: Address = Address::Account(ALICE);

const BOB: AccountAddress = AccountAddress([1u8; 32]);
const CAROLINE: AccountAddress = AccountAddress([2u8; 32]);

/// The initial balance of the ALICE test account.
const ACC_INITIAL_BALANCE: Amount = Amount::from_ccd(10_000);

/// A [`Signer`] with one set of keys, used for signing transactions.
const SIGNER: Signer = Signer::with_one_key();

#[test]
fn test_init_errors() {
    let (mut chain, module_ref) = new_chain_and_module();

    let candidates = vec![
        ChecksumUrl {
<<<<<<< HEAD
            url: "https://candidates.concordium.com/john".to_string(),
            hash: HashSha2256([0;32]),
        },
        ChecksumUrl {
            url: "https://candidates.concordium.com/peter".to_string(),
            hash: HashSha2256([1;32]),
=======
            url:  "https://candidates.concordium.com/john".to_string(),
            hash: HashSha2256([0; 32]),
        },
        ChecksumUrl {
            url:  "https://candidates.concordium.com/peter".to_string(),
            hash: HashSha2256([1; 32]),
>>>>>>> f993fb15
        },
    ];
    let guardians = vec![BOB, CAROLINE];
    let now = chrono::Utc::now()
        .checked_add_signed(chrono::Duration::seconds(5))
        .unwrap();
    let future_1d = now.clone().checked_add_days(chrono::Days::new(1)).unwrap();
    let election_start = now.try_into().expect("Valid datetime");
    let election_end = future_1d.try_into().expect("Valid datetime");
    let eligible_voters = ChecksumUrl {
        url:  "http://some.election/voters".to_string(),
        hash: HashSha2256([0u8; 32]),
    };
    let election_description = "Test election".to_string();

    let get_init_param = || ElectionConfig {
        admin_account: ALICE,
        election_description: election_description.clone(),
        election_start,
        election_end,
        candidates: candidates.clone(),
        guardians: guardians.clone(),
        eligible_voters: eligible_voters.clone(),
    };

    let init_param = get_init_param();
    initialize(&module_ref, &init_param, &mut chain).expect("Init contract succeeds");

    // `election_start` is before `election_end`.
    let mut init_param = get_init_param();
    init_param.election_start = election_end;
    init_param.election_end = election_start;
    initialize(&module_ref, &init_param, &mut chain)
        .expect_err("Election start time must be before election end time");

    // `election_start` is in the past
    let mut init_param = get_init_param();
    let past_1d = now.clone().checked_sub_days(chrono::Days::new(1)).unwrap();
    init_param.election_start = past_1d.try_into().expect("Valid datetime");
    initialize(&module_ref, &init_param, &mut chain).expect_err("Start time must be in the future");

    // Empty `election_description`
    let mut init_param = get_init_param();
    init_param.election_description = "".to_string();
    initialize(&module_ref, &init_param, &mut chain).expect_err("Must have non-empty description");

    // Empty `candidates` list
    let mut init_param = get_init_param();
    init_param.candidates = vec![];
    initialize(&module_ref, &init_param, &mut chain)
        .expect_err("Must have non-empty list of candidates");

    // Duolicates found in `candidates` list
    let candidates = vec![
        ChecksumUrl {
<<<<<<< HEAD
            url: "https://candidates.concordium.com/peter".to_string(),
            hash: HashSha2256([0;32]),
        },
        ChecksumUrl {
            url: "https://candidates.concordium.com/peter".to_string(),
            hash: HashSha2256([0;32]),
=======
            url:  "https://candidates.concordium.com/peter".to_string(),
            hash: HashSha2256([0; 32]),
        },
        ChecksumUrl {
            url:  "https://candidates.concordium.com/peter".to_string(),
            hash: HashSha2256([0; 32]),
>>>>>>> f993fb15
        },
    ];
    let mut init_param = get_init_param();
    init_param.candidates = candidates;
    initialize(&module_ref, &init_param, &mut chain)
        .expect_err("Must not contain duplicate candidates");

    // Empty `guardians` list
    let mut init_param = get_init_param();
    init_param.guardians = vec![];
    initialize(&module_ref, &init_param, &mut chain)
        .expect_err("Must have non-empty list of guardians");

    // Empty `eligible_voters` url
    let mut init_param = get_init_param();
    init_param.eligible_voters.url = "".to_string();
    initialize(&module_ref, &init_param, &mut chain)
        .expect_err("Must have non-empty eligible_voters url");
}

#[test]
fn test_init_config() {
    let (mut chain, module_ref) = new_chain_and_module();

    let candidates = vec![
        ChecksumUrl {
<<<<<<< HEAD
            url: "https://candidates.concordium.com/john".to_string(),
            hash: HashSha2256([0;32]),
        },
        ChecksumUrl {
            url: "https://candidates.concordium.com/peter".to_string(),
            hash: HashSha2256([1;32]),
=======
            url:  "https://candidates.concordium.com/john".to_string(),
            hash: HashSha2256([0; 32]),
        },
        ChecksumUrl {
            url:  "https://candidates.concordium.com/peter".to_string(),
            hash: HashSha2256([1; 32]),
>>>>>>> f993fb15
        },
    ];
    let guardians = vec![BOB, CAROLINE];
    let election_start = chrono::Utc::now()
        .checked_add_signed(chrono::Duration::seconds(5))
        .unwrap();
    let election_end = election_start
        .checked_add_days(chrono::Days::new(1))
        .unwrap();
    let eligible_voters = ChecksumUrl {
        url:  "http://some.election/voters".to_string(),
        hash: HashSha2256([0u8; 32]),
    };

    let init_param = ElectionConfig {
        admin_account: ALICE,
        election_description: "Test election".to_string(),
        election_start: election_start.try_into().expect("Valid datetime"),
        election_end: election_end.try_into().expect("Valid datetime"),
        candidates,
        guardians,
        eligible_voters,
    };
    let init = initialize(&module_ref, &init_param, &mut chain).expect("Init contract succeeds");
    let invocation =
        view_config(&mut chain, &init.contract_address).expect("Can invoke config entrypoint");
    let config: ElectionConfig = invocation.parse_return_value().expect("Can parse value");
    assert_eq!(config.admin_account, ALICE);
}

#[test]
fn test_receive_ballot() {
    let (mut chain, contract_address) = new_chain_and_contract();
    let config: ElectionConfig = view_config(&mut chain, &contract_address)
        .expect("Can invoke config entrypoint")
        .parse_return_value()
        .expect("Can parse value");

    let param = vec![
        Vote {
            candidate_index: 0,
            has_vote:        false,
        },
        Vote {
            candidate_index: 1,
            has_vote:        true,
        },
    ];
    register_votes_update(&mut chain, &contract_address, &ALICE_ADDR, &param)
        .expect_err("Vote registration prior to election window fails");

    let dur_until_open = chain.block_time().duration_between(config.election_start);
    chain
        .tick_block_time(dur_until_open)
        .expect("Block time does not overflow");

    // Election window opens
    register_votes_update(&mut chain, &contract_address, &ALICE_ADDR, &param)
        .expect("Can register votes");

    register_votes_update(
        &mut chain,
        &contract_address,
        &Address::Contract(ContractAddress {
            index:    0,
            subindex: 0,
        }),
        &param,
    )
    .expect_err("Fails to register vote with contract sender");

    let dur_until_closed = chain
        .block_time()
        .duration_between(config.election_end)
        .checked_add(Duration::from_millis(1))
        .expect("Does not overflow");
    chain
        .tick_block_time(dur_until_closed)
        .expect("Block time does not overflow");

    // Election window closed
    register_votes_update(&mut chain, &contract_address, &ALICE_ADDR, &param)
        .expect_err("Vote registration prior to election window fails");
}

#[test]
fn test_receive_election_result() {
    let (mut chain, contract_address) = new_chain_and_contract();
    let config: ElectionConfig = view_config(&mut chain, &contract_address)
        .expect("Can invoke entrypoint")
        .parse_return_value()
        .expect("Can parse value");
    let valid_param = vec![10; config.candidates.len()];

    post_election_result_update(&mut chain, &contract_address, &ALICE_ADDR, &valid_param)
        .expect_err("Cannot post election result when election is not yet over");

    let dur_until_closed = chain
        .block_time()
        .duration_between(config.election_end)
        .checked_add(Duration::from_millis(1))
        .expect("Does not overflow");
    chain
        .tick_block_time(dur_until_closed)
        .expect("Block time does not overflow");

    // Election window closed
    let invalid_param = vec![10; config.candidates.len() + 1];
    post_election_result_update(&mut chain, &contract_address, &ALICE_ADDR, &invalid_param)
        .expect_err("Cannot submit election result with too many vote counts");

    let invalid_param = vec![10; config.candidates.len() - 1];
    post_election_result_update(&mut chain, &contract_address, &ALICE_ADDR, &invalid_param)
        .expect_err("Cannot submit election result with insufficient vote counts");

    let contract_sender = Address::Contract(ContractAddress {
        index:    0,
        subindex: 0,
    });
    post_election_result_update(
        &mut chain,
        &contract_address,
        &contract_sender,
        &valid_param,
    )
    .expect_err("Cannot submit election result from a contract address");

    let non_admin_account_sender = Address::Account(BOB);
    post_election_result_update(
        &mut chain,
        &contract_address,
        &non_admin_account_sender,
        &valid_param,
    )
    .expect_err("Cannot submit election result from a non-admin account");

    post_election_result_update(&mut chain, &contract_address, &ALICE_ADDR, &valid_param)
        .expect("Can post election result");
    let election_result: ViewElectionResultQueryResponse =
        view_election_result(&mut chain, &contract_address)
            .expect("Can invoke entrypoint")
            .parse_return_value()
            .expect("Can parse value");
    let expected_result: Vec<CandidateResult> = config
        .candidates
        .iter()
        .zip(valid_param)
        .map(|(candidate, cummulative_votes)| CandidateResult {
            candidate: candidate.clone(),
            cummulative_votes,
        })
        .collect();
    assert_eq!(election_result, Some(expected_result));
}

/// Performs contract update at `post_election_result` entrypoint.
fn post_election_result_update(
    chain: &mut Chain,
    address: &ContractAddress,
    sender: &Address,
    param: &PostResultParameter,
) -> Result<ContractInvokeSuccess, ContractInvokeError> {
    let payload = UpdateContractPayload {
        amount:       Amount::zero(),
        address:      *address,
        receive_name: OwnedReceiveName::new_unchecked(
            "ccd_gc_election.postElectionResult".to_string(),
        ),
        message:      OwnedParameter::from_serial(&param).expect("Parameter within size bounds"),
    };

    chain.contract_update(SIGNER, ALICE, *sender, Energy::from(10_000), payload)
}

/// Invokes `config` entrypoint
fn view_election_result(
    chain: &mut Chain,
    address: &ContractAddress,
) -> Result<ContractInvokeSuccess, ContractInvokeError> {
    let payload = UpdateContractPayload {
        amount:       Amount::zero(),
        address:      *address,
        receive_name: OwnedReceiveName::new_unchecked(
            "ccd_gc_election.viewElectionResult".to_string(),
        ),
        message:      OwnedParameter::empty(),
    };

    chain.contract_invoke(ALICE, ALICE_ADDR, Energy::from(10_000), payload)
}

/// Performs contract update at `register_votes` entrypoint.
fn register_votes_update(
    chain: &mut Chain,
    address: &ContractAddress,
    sender: &Address,
    param: &RegisterVoteParameter,
) -> Result<ContractInvokeSuccess, ContractInvokeError> {
    let payload = UpdateContractPayload {
        amount:       Amount::zero(),
        address:      *address,
<<<<<<< HEAD
        receive_name: OwnedReceiveName::new_unchecked(
            "ccd_gc_election.registerVotes".to_string(),
        ),
=======
        receive_name: OwnedReceiveName::new_unchecked("ccd_gc_election.registerVotes".to_string()),
>>>>>>> f993fb15
        message:      OwnedParameter::from_serial(&param).expect("Parameter within size bounds"),
    };

    chain.contract_update(SIGNER, ALICE, *sender, Energy::from(10_000), payload)
}

/// Invokes `config` entrypoint
fn view_config(
    chain: &mut Chain,
    address: &ContractAddress,
) -> Result<ContractInvokeSuccess, ContractInvokeError> {
    let payload = UpdateContractPayload {
        amount:       Amount::zero(),
        address:      *address,
<<<<<<< HEAD
        receive_name: OwnedReceiveName::new_unchecked(
            "ccd_gc_election.viewConfig".to_string(),
        ),
=======
        receive_name: OwnedReceiveName::new_unchecked("ccd_gc_election.viewConfig".to_string()),
>>>>>>> f993fb15
        message:      OwnedParameter::empty(),
    };

    chain.contract_invoke(ALICE, ALICE_ADDR, Energy::from(10_000), payload)
}

fn new_chain_and_contract() -> (Chain, ContractAddress) {
    let (mut chain, module_ref) = new_chain_and_module();

    let candidates = vec![
        ChecksumUrl {
<<<<<<< HEAD
            url: "https://candidates.concordium.com/john".to_string(),
            hash: HashSha2256([0;32]),
        },
        ChecksumUrl {
            url: "https://candidates.concordium.com/peter".to_string(),
            hash: HashSha2256([1;32]),
=======
            url:  "https://candidates.concordium.com/john".to_string(),
            hash: HashSha2256([0; 32]),
        },
        ChecksumUrl {
            url:  "https://candidates.concordium.com/peter".to_string(),
            hash: HashSha2256([1; 32]),
>>>>>>> f993fb15
        },
    ];
    let guardians = vec![BOB, CAROLINE];
    let election_start = chrono::Utc::now()
        .checked_add_signed(chrono::Duration::seconds(5))
        .unwrap();
    let election_end = election_start
        .checked_add_days(chrono::Days::new(1))
        .unwrap();
    let eligible_voters = ChecksumUrl {
        url:  "http://some.election/voters".to_string(),
        hash: HashSha2256([0u8; 32]),
    };

    // Default admin account
    let init_param = ElectionConfig {
        admin_account: ALICE,
        election_description: "Test election".to_string(),
        election_start: election_start.try_into().expect("Valid datetime"),
        election_end: election_end.try_into().expect("Valid datetime"),
        candidates,
        guardians,
        eligible_voters,
    };
    let init = initialize(&module_ref, &init_param, &mut chain).expect("Init contract succeeds");

    (chain, init.contract_address)
}

fn new_chain_and_module() -> (Chain, ModuleReference) {
    let now = chrono::Utc::now().try_into().unwrap();
    // Initialize the test chain.
    let mut chain = ChainBuilder::new()
        .block_time(now)
        .build()
        .expect("Can build chain");
    // Create the test account.
    chain.create_account(Account::new(ALICE, ACC_INITIAL_BALANCE));
    // Load the module.
    let module = module_load_v1("./concordium-out/module.wasm.v1").expect("Module exists at path");
    // Deploy the module.
    let deployment = chain
        .module_deploy_v1(SIGNER, ALICE, module)
        .expect("Deploy valid module");

    (chain, deployment.module_reference)
}

/// Helper method for initializing the contract.
fn initialize(
    module_ref: &ModuleReference,
    init_param: &ElectionConfig,
    chain: &mut Chain,
) -> Result<ContractInitSuccess, ContractInitError> {
    let payload = InitContractPayload {
        amount:    Amount::zero(),
        mod_ref:   *module_ref,
<<<<<<< HEAD
        init_name: OwnedContractName::new_unchecked(
            "init_ccd_gc_election".to_string(),
        ),
=======
        init_name: OwnedContractName::new_unchecked("init_ccd_gc_election".to_string()),
>>>>>>> f993fb15
        param:     OwnedParameter::from_serial(init_param).expect("Parameter within size bounds"),
    };
    // Initialize the contract.
    chain.contract_init(SIGNER, ALICE, Energy::from(10_000), payload)
}<|MERGE_RESOLUTION|>--- conflicted
+++ resolved
@@ -21,21 +21,12 @@
 
     let candidates = vec![
         ChecksumUrl {
-<<<<<<< HEAD
-            url: "https://candidates.concordium.com/john".to_string(),
-            hash: HashSha2256([0;32]),
-        },
-        ChecksumUrl {
-            url: "https://candidates.concordium.com/peter".to_string(),
-            hash: HashSha2256([1;32]),
-=======
             url:  "https://candidates.concordium.com/john".to_string(),
             hash: HashSha2256([0; 32]),
         },
         ChecksumUrl {
             url:  "https://candidates.concordium.com/peter".to_string(),
             hash: HashSha2256([1; 32]),
->>>>>>> f993fb15
         },
     ];
     let guardians = vec![BOB, CAROLINE];
@@ -91,21 +82,12 @@
     // Duolicates found in `candidates` list
     let candidates = vec![
         ChecksumUrl {
-<<<<<<< HEAD
-            url: "https://candidates.concordium.com/peter".to_string(),
-            hash: HashSha2256([0;32]),
-        },
-        ChecksumUrl {
-            url: "https://candidates.concordium.com/peter".to_string(),
-            hash: HashSha2256([0;32]),
-=======
             url:  "https://candidates.concordium.com/peter".to_string(),
             hash: HashSha2256([0; 32]),
         },
         ChecksumUrl {
             url:  "https://candidates.concordium.com/peter".to_string(),
             hash: HashSha2256([0; 32]),
->>>>>>> f993fb15
         },
     ];
     let mut init_param = get_init_param();
@@ -132,21 +114,12 @@
 
     let candidates = vec![
         ChecksumUrl {
-<<<<<<< HEAD
-            url: "https://candidates.concordium.com/john".to_string(),
-            hash: HashSha2256([0;32]),
-        },
-        ChecksumUrl {
-            url: "https://candidates.concordium.com/peter".to_string(),
-            hash: HashSha2256([1;32]),
-=======
             url:  "https://candidates.concordium.com/john".to_string(),
             hash: HashSha2256([0; 32]),
         },
         ChecksumUrl {
             url:  "https://candidates.concordium.com/peter".to_string(),
             hash: HashSha2256([1; 32]),
->>>>>>> f993fb15
         },
     ];
     let guardians = vec![BOB, CAROLINE];
@@ -348,13 +321,7 @@
     let payload = UpdateContractPayload {
         amount:       Amount::zero(),
         address:      *address,
-<<<<<<< HEAD
-        receive_name: OwnedReceiveName::new_unchecked(
-            "ccd_gc_election.registerVotes".to_string(),
-        ),
-=======
         receive_name: OwnedReceiveName::new_unchecked("ccd_gc_election.registerVotes".to_string()),
->>>>>>> f993fb15
         message:      OwnedParameter::from_serial(&param).expect("Parameter within size bounds"),
     };
 
@@ -369,13 +336,7 @@
     let payload = UpdateContractPayload {
         amount:       Amount::zero(),
         address:      *address,
-<<<<<<< HEAD
-        receive_name: OwnedReceiveName::new_unchecked(
-            "ccd_gc_election.viewConfig".to_string(),
-        ),
-=======
         receive_name: OwnedReceiveName::new_unchecked("ccd_gc_election.viewConfig".to_string()),
->>>>>>> f993fb15
         message:      OwnedParameter::empty(),
     };
 
@@ -387,21 +348,12 @@
 
     let candidates = vec![
         ChecksumUrl {
-<<<<<<< HEAD
-            url: "https://candidates.concordium.com/john".to_string(),
-            hash: HashSha2256([0;32]),
-        },
-        ChecksumUrl {
-            url: "https://candidates.concordium.com/peter".to_string(),
-            hash: HashSha2256([1;32]),
-=======
             url:  "https://candidates.concordium.com/john".to_string(),
             hash: HashSha2256([0; 32]),
         },
         ChecksumUrl {
             url:  "https://candidates.concordium.com/peter".to_string(),
             hash: HashSha2256([1; 32]),
->>>>>>> f993fb15
         },
     ];
     let guardians = vec![BOB, CAROLINE];
@@ -459,13 +411,7 @@
     let payload = InitContractPayload {
         amount:    Amount::zero(),
         mod_ref:   *module_ref,
-<<<<<<< HEAD
-        init_name: OwnedContractName::new_unchecked(
-            "init_ccd_gc_election".to_string(),
-        ),
-=======
         init_name: OwnedContractName::new_unchecked("init_ccd_gc_election".to_string()),
->>>>>>> f993fb15
         param:     OwnedParameter::from_serial(init_param).expect("Parameter within size bounds"),
     };
     // Initialize the contract.
